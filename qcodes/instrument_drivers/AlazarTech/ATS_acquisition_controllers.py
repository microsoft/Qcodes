--- conflicted
+++ resolved
@@ -1,3 +1,4 @@
+from .ATS import AcquisitionController
 import math
 import numpy as np
 import logging
@@ -9,10 +10,6 @@
 
 
 class Triggered_AcquisitionController(AcquisitionController):
-<<<<<<< HEAD
-    """Basic AcquisitionController tested on ATS9360
-    returns unprocessed data averaged by record with 2 channels
-=======
     """
     Acquisition controller that acquires a record after each trigger.
 
@@ -27,7 +24,6 @@
                     (samples_per_record)
         'point': Average over all traces and over time, returning the average
                  signal as a single value.
->>>>>>> b87fef3b
     """
     def __init__(self, name, alazar_name, **kwargs):
         super().__init__(name, alazar_name, **kwargs)
@@ -82,7 +78,7 @@
             shape = (self.traces_per_acquisition, self.samples_per_record)
         self.acquisition.shapes = tuple([shape] * self.number_of_channels)
 
-    def _requires_buffer(self):
+    def requires_buffer(self):
         return self.buffer_idx < self.buffers_per_acquisition
 
     def pre_start_capture(self):
@@ -131,8 +127,6 @@
 
 
 class Continuous_AcquisitionController(AcquisitionController):
-<<<<<<< HEAD
-=======
     """
     Acquisition controller that continuously acquires data without needing a
     trigger. In contrast to triggered mode, here a trace may be composed of
@@ -152,7 +146,6 @@
         'point': Average over all traces and over time, returning the average
                  signal as a single value.
     """
->>>>>>> b87fef3b
     def __init__(self, name, alazar_name, **kwargs):
         super().__init__(name, alazar_name, **kwargs)
 
@@ -214,7 +207,7 @@
             shape = (self.traces_per_acquisition(), self.samples_per_record)
         self.acquisition.shapes = tuple([shape] * self.number_of_channels)
 
-    def _requires_buffer(self):
+    def requires_buffer(self):
         return self.trace_idx < self.traces_per_acquisition()
 
     def pre_start_capture(self):
@@ -233,9 +226,6 @@
         pass
 
     def handle_buffer(self, buffer):
-<<<<<<< HEAD
-
-=======
         """
         Adds buffers to fill up the data traces.
         Because a trace can consist of multiple buffers, the 'trace_idx' and
@@ -250,7 +240,6 @@
         Returns:
             None
         """
->>>>>>> b87fef3b
         if self.buffer_idx >= self.buffers_per_trace * \
                              self.traces_per_acquisition():
             print('Ignoring extra ATS buffer {}'.format(self.buffer_idx))
@@ -312,10 +301,10 @@
             data = [np.mean(buffer) for buffer in self.buffers]
 
         return data
-<<<<<<< HEAD
-
-
-class SteeredInitialization_AcquisitionController(Continuous_AcquisitionController):
+
+
+class SteeredInitialization_AcquisitionController(
+    Continuous_AcquisitionController):
     shared_kwargs = ['target_instrument']
 
     def __init__(self, name, alazar_name, target_instrument, **kwargs):
@@ -343,7 +332,8 @@
                            vals=vals.Bool())
         self.add_parameter(name='stage',
                            parameter_class=ManualParameter,
-                           vals=vals.Enum('initialization', 'active', 'read'))
+                           vals=vals.Enum('initialization', 'active',
+                                          'read'))
         self.add_parameter(name='record_initialization_traces',
                            parameter_class=ManualParameter,
                            initial_value=False,
@@ -356,7 +346,6 @@
                            parameter_class=ManualParameter,
                            initial_value='start',
                            vals=vals.Strings())
-
 
         self.add_parameter(name='readout_channel',
                            parameter_class=ManualParameter,
@@ -402,8 +391,6 @@
         # Setup target command when t_no_blip is reached
         self._target_command = getattr(self._target_instrument,
                                        self.target_command())
-=======
->>>>>>> b87fef3b
 
         self.t_start_list = np.zeros(self.traces_per_acquisition())
 
@@ -413,7 +400,7 @@
                  self.samples_per_record * self.number_of_buffers_max_wait))
             self._post_initialization_traces = {
                 'ch' + str(ch_idx): np.zeros((self.traces_per_acquisition(),
-                                  self.samples_per_record))
+                                              self.samples_per_record))
                 for ch_idx in self.channel_selection}
 
     def pre_start_capture(self):
@@ -432,14 +419,15 @@
             # increase no_blip_idx, if there was a blip it will be reset
             self.buffer_no_blip_idx += 1
 
-            segmented_buffers = self.segment_buffer(buffer, scale_voltages=True)
+            segmented_buffers = self.segment_buffer(buffer,
+                                                    scale_voltages=True)
             readout_buffer = segmented_buffers[self.readout_channel()]
 
             if self.record_initialization_traces():
                 # Store buffer into initialization trace
                 buffer_slice = (
                     self.trace_idx, slice(
-                        (self.buffer_idx-1) * self.samples_per_record,
+                        (self.buffer_idx - 1) * self.samples_per_record,
                         self.buffer_idx * self.samples_per_record))
                 self._initialization_traces[buffer_slice] = readout_buffer
 
@@ -468,26 +456,28 @@
                                                         self.ms_per_buffer
                     if not self.silent():
                         print('Starting active {:.2f} s'.format(
-                            time.time()-self.t0))
+                            time.time() - self.t0))
                     self.buffer_idx = 0
 
                     if not self.silent():
                         logging.warning('Max wait time reached, but no '
                                         'period without blips occurred, '
                                         'starting')
-                else: # self.max_wait_action() == 'error':
+                else:  # self.max_wait_action() == 'error':
                     raise RuntimeError('Max wait time reached but no period'
                                        ' without blips occurred, stopping')
 
         elif self.stage() == 'active':
             # Keep acquiring buffers until acquisition trigger is measured
-            segmented_buffers = self.segment_buffer(buffer, scale_voltages=True)
+            segmented_buffers = self.segment_buffer(buffer,
+                                                    scale_voltages=True)
 
             if self.buffer_idx == 0 and self.record_initialization_traces():
                 # Store first stage after initialization
                 for ch_idx in self.channel_selection:
                     ch_name = 'ch{}'.format(ch_idx)
-                    self._post_initialization_traces[ch_name][self.trace_idx] = \
+                    self._post_initialization_traces[ch_name][
+                        self.trace_idx] = \
                         segmented_buffers[ch_idx]
 
             trigger_buffer = segmented_buffers[self.trigger_channel()]
@@ -498,14 +488,16 @@
                 # Find first index of acquisition trigger
                 self.buffer_idx = -1
                 self.buffer_start_idx = \
-                    np.argmax(trigger_buffer > self.trigger_threshold_voltage())
+                    np.argmax(
+                        trigger_buffer > self.trigger_threshold_voltage())
 
                 # Add first (partial) segment to traces
                 super().handle_buffer(buffer)
 
                 if not self.silent():
-                    print('starting readout after {:.2f} s, buffers {}'.format(
-                        time.time()-self.t0, self.buffer_idx))
+                    print(
+                        'starting readout after {:.2f} s, buffers {}'.format(
+                            time.time() - self.t0, self.buffer_idx))
             else:
                 self.buffer_idx += 1
 
@@ -516,7 +508,7 @@
 
                 if not self.silent():
                     print('finished trace after {:.2f} s'.format(
-                        time.time()-self.t0))
+                        time.time() - self.t0))
                 self.t0 = time.time()
                 # Trace filled, go back to initialization
                 self.stage('initialization')
@@ -526,10 +518,12 @@
                 self.buffer_no_blip_idx = 0
 
         else:
-            raise ValueError('Acquisition stage {} unknown'.format(self.stage))
-
-
-class TestContinuous_AcquisitionController(Continuous_AcquisitionController):
+            raise ValueError(
+                'Acquisition stage {} unknown'.format(self.stage))
+
+
+class TestContinuous_AcquisitionController(
+    Continuous_AcquisitionController):
 
     def __init__(self, **kwargs):
         super().__init__(**kwargs)
@@ -544,7 +538,9 @@
         self.buffer_idx += 1
 
     def post_acquire(self):
-        print('successfully acquired all {} buffers'.format(self.buffer_idx))
+        print(
+            'successfully acquired all {} buffers'.format(self.buffer_idx))
+
 
 # DFT AcquisitionController
 class Demodulation_AcquisitionController(AcquisitionController):

--- conflicted
+++ resolved
@@ -109,14 +109,6 @@
         return self.subplots[config.get('subplot', 1) - 1]
 
     def _update_labels(self, ax, config):
-<<<<<<< HEAD
-        if 'x' in config and not ax.get_xlabel():
-            name, unit = self.get_label(config['x'])
-            ax.set_xlabel("{} ({})".format(name, unit))
-        if 'y' in config and not ax.get_ylabel():
-            name, unit = self.get_label(config['y'])
-            ax.set_ylabel("{} ({})".format(name, unit))
-=======
         for axletter in ("x", "y"):
             if axletter+'label' in config:
                 label = config[axletter+'label']
@@ -143,7 +135,6 @@
 
             axsetter = getattr(ax, "set_{}label".format(axletter))
             axsetter("{} ({})".format(label, unit))
->>>>>>> b5da7314
 
     def update_plot(self):
         """

import asyncio
from functools import partial
from typing import Dict, Union, Optional, Callable, List, cast, Awaitable
import logging
from distutils.version import LooseVersion

import numpy as np

from qcodes.instrument.channel import InstrumentChannel
from qcodes.instrument.visa import VisaInstrument
from qcodes.math.field_vector import FieldVector
from qcodes.utils.async_utils import sync

log = logging.getLogger(__name__)
visalog = logging.getLogger('qcodes.instrument.visa')


def _response_preparser(bare_resp: str) -> str:
    """
    Pre-parse response from the instrument
    """
    return bare_resp.replace(':', '')


def _signal_parser(our_scaling: float, response: str) -> float:
    """
    Parse a response string into a correct SI value.

    Args:
        our_scaling: Whatever scale we might need to apply to get from
            e.g. A/min to A/s.
        response: What comes back from instrument.ask
    """

    # there might be a scale before the unit. We only want to deal in SI
    # units, so we translate the scale
    scale_to_factor = {'n': 1e-9, 'u': 1e-6, 'm': 1e-3,
                       'k': 1e3, 'M': 1e6}

    numchars = ['0', '1', '2', '3', '4', '5', '6', '7', '8', '9', '.', '-']

    response = _response_preparser(response)
    digits = ''.join([d for d in response if d in numchars])
    scale_and_unit = response[len(digits):]
    if scale_and_unit == '':
        their_scaling: float = 1
    elif scale_and_unit[0] in scale_to_factor.keys():
        their_scaling = scale_to_factor[scale_and_unit[0]]
    else:
        their_scaling = 1

    return float(digits)*their_scaling*our_scaling


class MercurySlavePS(InstrumentChannel):
    """
    Class to hold a slave power supply for the MercuryiPS
    """

    def __init__(self, parent: VisaInstrument, name: str, UID: str) -> None:
        """
        Args:
            parent: The Instrument instance of the MercuryiPS
            name: The 'colloquial' name of the PS
            UID: The UID as used internally by the MercuryiPS, e.g.
                'GRPX'
        """
        if ':' in UID:
            raise ValueError('Invalid UID. Must be axis group name or device '
                             'name, e.g. "GRPX" or "PSU.M1"')

        super().__init__(parent, name)
        self.uid = UID

        # The firmware update from 2.5 -> 2.6 changed the command
        # syntax slightly
        if LooseVersion(self.root_instrument.firmware) >= LooseVersion('2.6'):
            self.psu_string = "SPSU"
        else:
            self.psu_string = "PSU"

        self.add_parameter('voltage',
                           label='Output voltage',
                           get_cmd=partial(self._param_getter, 'SIG:VOLT'),
                           unit='V',
                           get_parser=partial(_signal_parser, 1))

        self.add_parameter('current',
                           label='Output current',
                           get_cmd=partial(self._param_getter, 'SIG:CURR'),
                           unit='A',
                           get_parser=partial(_signal_parser, 1))

        self.add_parameter('current_persistent',
                           label='Output persistent current',
                           get_cmd=partial(self._param_getter, 'SIG:PCUR'),
                           unit='A',
                           get_parser=partial(_signal_parser, 1))

        self.add_parameter('current_target',
                           label='Target current',
                           get_cmd=partial(self._param_getter, 'SIG:CSET'),
                           unit='A',
                           get_parser=partial(_signal_parser, 1))

        self.add_parameter('field_target',
                           label='Target field',
                           get_cmd=partial(self._param_getter, 'SIG:FSET'),
                           set_cmd=partial(self._param_setter, 'SIG:FSET'),
                           unit='T',
                           get_parser=partial(_signal_parser, 1))

        # NB: The current ramp rate slavishly follows the field ramp rate
        # (converted via the ATOB param)
        self.add_parameter('current_ramp_rate',
                           label='Ramp rate (current)',
                           unit='A/s',
                           get_cmd=partial(self._param_getter, 'SIG:RCST'),
                           get_parser=partial(_signal_parser, 1/60))

        self.add_parameter('field_ramp_rate',
                           label='Ramp rate (field)',
                           unit='T/s',
                           set_cmd=partial(self._param_setter, 'SIG:RFST'),
                           get_cmd=partial(self._param_getter, 'SIG:RFST'),
                           get_parser=partial(_signal_parser, 1/60),
                           set_parser=lambda x: x*60)

        self.add_parameter('field',
                           label='Field strength',
                           unit='T',
                           get_cmd=partial(self._param_getter, 'SIG:FLD'),
                           get_parser=partial(_signal_parser, 1))

        self.add_parameter('field_persistent',
                           label='Persistent field strength',
                           unit='T',
                           get_cmd=partial(self._param_getter, 'SIG:PFLD'),
                           get_parser=partial(_signal_parser, 1))

        self.add_parameter('ATOB',
                           label='Current to field ratio',
                           unit='A/T',
                           get_cmd=partial(self._param_getter, 'ATOB'),
                           get_parser=partial(_signal_parser, 1),
                           set_cmd=partial(self._param_setter, 'ATOB'))

        self.add_parameter('ramp_status',
                           label='Ramp status',
                           get_cmd=partial(self._param_getter, 'ACTN'),
                           set_cmd=self._ramp_status_setter,
                           get_parser=_response_preparser,
                           val_mapping={'HOLD': 'HOLD',
                                        'TO SET': 'RTOS',
                                        'CLAMP': 'CLMP',
                                        'TO ZERO': 'RTOZ'})

    def ramp_to_target(self) -> None:
        """
        Unconditionally ramp this PS to its target
        """
        status = self.ramp_status()
        if status == 'CLAMP':
            self.ramp_status('HOLD')
        self.ramp_status('TO SET')

    def _ramp_status_setter(self, cmd: str) -> None:
        status_now = self.ramp_status()
        if status_now == 'CLAMP' and cmd == 'RTOS':
            raise ValueError(f'Error in ramping unit {self.uid}: '
                             'Can not ramp to target value; power supply is '
                             'clamped. Unclamp first by setting ramp status '
                             'to HOLD.')
        else:
            partial(self._param_setter, 'ACTN')(cmd)

    def _param_getter(self, get_cmd: str) -> str:
        """
        General getter function for parameters

        Args:
            get_cmd: raw string for the command, e.g. 'SIG:VOLT'

        Returns:
            The response. Cf. MercuryiPS.ask for how much is returned
        """
        dressed_cmd = f"READ:DEV:{self.uid}:{self.psu_string}:{get_cmd}"

        resp = self._parent.ask(dressed_cmd)

        return resp

    def _param_setter(self, set_cmd: str, value: Union[float, str]) -> None:
        """
        General setter function for parameters

        Args:
            set_cmd: raw string for the command, e.g. 'SIG:FSET'
        """
        dressed_cmd = f"SET:DEV:{self.uid}:{self.psu_string}:{set_cmd}:{value}"
        # the instrument always very verbosely responds
        # the return value of `ask`
        # holds the value reported back by the instrument
        self._parent.ask(dressed_cmd)

        # TODO: we could use the opportunity to check that we did set/achieve
        #  the intended value


class MercuryiPS(VisaInstrument):
    """
    Driver class for the QCoDeS Oxford Instruments MercuryiPS magnet power
    supply
    """

    def __init__(self, name: str, address: str, visalib=None,
                 field_limits: Optional[Callable[[float,
                                                  float,
                                                  float], bool]]=None,
                 **kwargs) -> None:
        """
        Args:
            name: The name to give this instrument internally in QCoDeS
            address: The VISA resource of the instrument. Note that a
                socket connection to port 7020 must be made
            visalib: The VISA library to use. Leave blank if not in simulation
                mode.
            field_limits: A function describing the allowed field
                range (T). The function shall take (x, y, z) as an input and
                return a boolean describing whether that field value is
                acceptable.
        """

        if field_limits is not None and not(callable(field_limits)):
            raise ValueError('Got wrong type of field_limits. Must be a '
                             'function from (x, y, z) -> Bool. Received '
                             f'{type(field_limits)} instead.')

        if visalib:
            visabackend = visalib.split('@')[1]
        else:
            visabackend = 'NI'

        # ensure that a socket is used unless we are in simulation mode
        if not address.endswith('SOCKET') and visabackend != 'sim':
            raise ValueError('Incorrect VISA resource name. Must be of type '
                             'TCPIP0::XXX.XXX.XXX.XXX::7020::SOCKET.')

        super().__init__(name, address, terminator='\n', visalib=visalib,
                         **kwargs)

        # to ensure a correct snapshot, we must wrap the get function
        self.IDN.get = self.IDN._wrap_get(self._idn_getter)

        self.firmware = self.IDN()['firmware']

        # TODO: Query instrument to ensure which PSUs are actually present
        for grp in ['GRPX', 'GRPY', 'GRPZ']:
            psu_name = grp
            psu = MercurySlavePS(self, psu_name, grp)
            self.add_submodule(psu_name, psu)

        self._field_limits = (field_limits if field_limits else
                              lambda x, y, z: True)

        self._target_vector = FieldVector(x=self.GRPX.field(),
                                          y=self.GRPY.field(),
                                          z=self.GRPZ.field())

        for coord, unit in zip(
                ['x', 'y', 'z', 'r', 'theta',   'phi',     'rho'],
                ['T', 'T', 'T', 'T', 'degrees', 'degrees', 'T']):
            self.add_parameter(name=f'{coord}_target',
                               label=f'{coord.upper()} target field',
                               unit=unit,
                               get_cmd=partial(self._get_component, coord),
                               set_cmd=partial(self._set_target, coord))

            self.add_parameter(name=f'{coord}_measured',
                               label=f'{coord.upper()} measured field',
                               unit=unit,
                               get_cmd=partial(self._get_measured, [coord]))

<<<<<<< HEAD
        # FieldVector-valued parameters #
=======
            self.add_parameter(name=f'{coord}_ramp',
                               label=f'{coord.upper()} ramp field',
                               unit=unit,
                               docstring='A safe ramp for each coordinate',
                               get_cmd=partial(self._get_component, coord),
                               set_cmd=partial(self._set_target_and_ramp, 
                                               coord, 'safe'))
            
            if coord in ['r', 'theta', 'phi', 'rho']:
                self.add_parameter(name=f'{coord}_simulramp',
                                   label=f'{coord.upper()} ramp field',
                                   unit=unit,
                                   docstring='A simultaneous blocking ramp for a '
                                             'combined coordinate',
                                   get_cmd=partial(self._get_component, coord),
                                   set_cmd=partial(self._set_target_and_ramp, 
                                                   coord, 'simul_block'))

        # FieldVector-valued parameters #

>>>>>>> 51c26835
        self.add_parameter(name="field_target",
                           label="target field",
                           unit="T",
                           get_cmd=self._get_target_field,
                           set_cmd=self._set_target_field)
<<<<<<< HEAD
=======

>>>>>>> 51c26835
        self.add_parameter(name="field_measured",
                           label="measured field",
                           unit="T",
                           get_cmd=self._get_field)

        self.add_parameter(name="field_ramp_rate",
                           label="ramp rate",
                           unit="T/s",
                           get_cmd=self._get_ramp_rate,
                           set_cmd=self._set_ramp_rate)

        self.connect_message()

    def _get_component(self, coordinate: str) -> float:
        return self._target_vector.get_components(coordinate)[0]

    def _get_target_field(self) -> FieldVector:
        return FieldVector(
            **{
                coord: self._get_component(coord)
                for coord in 'xyz'
            }
        )

    def _get_ramp_rate(self) -> FieldVector:
        return FieldVector(
            x=self.GRPX.field_ramp_rate(),
            y=self.GRPY.field_ramp_rate(),
            z=self.GRPZ.field_ramp_rate(),
        )

<<<<<<< HEAD
    def _set_ramp_rate(self, rate : FieldVector) -> None:
=======
    def _set_ramp_rate(self, rate: FieldVector) -> None:
>>>>>>> 51c26835
        self.GRPX.field_ramp_rate(rate.x)
        self.GRPY.field_ramp_rate(rate.y)
        self.GRPZ.field_ramp_rate(rate.z)

    def _get_measured(self, coordinates: List[str]) -> Union[float,
                                                             List[float]]:
        """
        Get the measured value of a coordinate. Measures all three fields
        and computes whatever coordinate we asked for.
        """
        meas_field = FieldVector(x=self.GRPX.field(),
                                 y=self.GRPY.field(),
                                 z=self.GRPZ.field())

        if len(coordinates) == 1:
            return meas_field.get_components(*coordinates)[0]
        else:
            return meas_field.get_components(*coordinates)

    def _get_field(self) -> FieldVector:
        return FieldVector(
            x=self.x_measured(),
            y=self.y_measured(),
            z=self.z_measured()
        )

    def _set_target(self, coordinate: str, target: float) -> None:
        """
        The function to set a target value for a coordinate, i.e. the set_cmd
        for the XXX_target parameters
        """
        # first validate the new target
        valid_vec = FieldVector()
        valid_vec.copy(self._target_vector)
        valid_vec.set_component(**{coordinate: target})
        components = valid_vec.get_components('x', 'y', 'z')
        if not self._field_limits(*components):
            raise ValueError(f'Cannot set {coordinate} target to {target}, '
                             'that would violate the field_limits. ')

        # update our internal target cache
        self._target_vector.set_component(**{coordinate: target})

        # actually assign the target on the slaves
        cartesian_targ = self._target_vector.get_components('x', 'y', 'z')
        for targ, slave in zip(cartesian_targ, self.submodules.values()):
            slave.field_target(targ)

<<<<<<< HEAD
    def _set_target_field(self, field : FieldVector) -> None:
=======
    def _set_target_field(self, field: FieldVector) -> None:
>>>>>>> 51c26835
        for coord in 'xyz':
            self._set_target(coord, field[coord])

    def _idn_getter(self) -> Dict[str, str]:
        """
        Parse the raw non-SCPI compliant IDN string into an IDN dict

        Returns:
            The normal IDN dict
        """
        raw_idn_string = self.ask('*IDN?')
        resps = raw_idn_string.split(':')

        idn_dict = {'model': resps[2], 'vendor': resps[1],
                    'serial': resps[3], 'firmware': resps[4]}

        return idn_dict

    async def _ramp_simultaneously(self) -> None:
        """
        Ramp all three fields to their target simultaneously at their given
        ramp rates. NOTE: there is NO guarantee that this does not take you
        out of your safe region. Use with care.
        """
        # NB: this method is trivially async, as ramp_to_target
        #     is completely synchronous.
        for slave in self.submodules.values():
            slave.ramp_to_target()

<<<<<<< HEAD
    async def _ramp_safely(self, polling_interval : float = 0.1) -> None:
=======
    def _ramp_simultaneously_blocking(self) -> None:
        """
        Ramp all three fields to their target simultaneously at their given
        ramp rates. NOTE: there is NO guarantee that this does not take you
        out of your safe region. Use with care. This function is BLOCKING.
        """
        self._ramp_simultaneously()

        for slave in self.submodules.values():
            # wait for the ramp to finish, we don't care about the order
            while slave.ramp_status() == 'TO SET':
                time.sleep(0.1)

        self.update_field()

    def _ramp_safely(self) -> None:
>>>>>>> 51c26835
        """
        Ramp all three fields to their target using the 'first-down-then-up'
        sequential ramping procedure.
        """
        meas_vals = self._get_measured(['x', 'y', 'z'])
        targ_vals = self._target_vector.get_components('x', 'y', 'z')
        order = np.argsort(np.abs(np.array(targ_vals) - np.array(meas_vals)))

        for slave in np.array(list(self.submodules.values()))[order]:
            slave.ramp_to_target()
            # now just wait for the ramp to finish
            # (unless we are testing)
            if self.visabackend == 'sim':
                pass
            else:
                # This is why we did all the juggling of async/await earlier:
                # we want other code to run while we're waiting for the
                # magnet to finish ramping.
                while slave.ramp_status() == 'TO SET':
                    await asyncio.sleep(polling_interval)

        self.update_field()

    def update_field(self) -> None:
        """
        Update all the field components.
        """
        coords = ['x', 'y', 'z', 'r', 'theta', 'phi', 'rho']
        meas_field = self._get_field()
        [getattr(self,f'{i}_measured').get() for i in coords]

    def is_ramping(self) -> bool:
        """
        Returns True if any axis has a ramp status that is either 'TO SET' or
        'TO ZERO'
        """
        ramping_statuus = ['TO SET', 'TO ZERO']
        is_x_ramping = self.GRPX.ramp_status() in ramping_statuus
        is_y_ramping = self.GRPY.ramp_status() in ramping_statuus
        is_z_ramping = self.GRPZ.ramp_status() in ramping_statuus

        return is_x_ramping or is_y_ramping or is_z_ramping

    def set_new_field_limits(self, limit_func: Callable) -> None:
        """
        Assign a new field limit function to the driver

        Args:
            limit_func: must be a function mapping (Bx, By, Bz) -> True/False
              where True means that the field is INSIDE the allowed region
        """

        # first check that the current target is allowed
        if not limit_func(*self._target_vector.get_components('x', 'y', 'z')):
            raise ValueError('Can not assign new limit function; present '
                             'target is illegal. Please change the target '
                             'and try again.')

        self._field_limits = limit_func

<<<<<<< HEAD
    def ramp(self, mode : str = "safe") -> None:
=======
    def ramp(self, mode: str="safe") -> None:
>>>>>>> 51c26835
        """
        Ramp the fields to their present target value

        Args:
<<<<<<< HEAD
            mode: how to ramp, either 'simul' or 'safe'. In 'simul' mode,
              the fields are ramping simultaneously in a non-blocking mode.
              There is no safety check that the safe zone is not exceeded. In
              'safe' mode, the fields are ramped one-by-one in a blocking way
              that ensures that the total field stays within the safe region
              (provided that this region is convex).
        """
        return sync(self.ramp_async(mode=mode))

    async def ramp_async(self, mode: str = "safe") -> None:
        if mode not in ['simul', 'safe']:
=======
            mode: how to ramp, either 'simul', 'simul-block' or 'safe'. In
              'simul' and 'simul-block' mode, the fields are ramping
              simultaneously in a non-blocking mode and blocking mode,
              respectively. There is no safety check that the safe zone is not
              exceeded. In 'safe' mode, the fields are ramped one-by-one in a
              blocking way that ensures that the total field stays within the
              safe region (provided that this region is convex).
        """
        if mode not in ['simul', 'safe', 'simul_block']:
>>>>>>> 51c26835
            raise ValueError('Invalid ramp mode. Please provide either "simul"'
                                ',"safe" or "simul_block".')

        meas_vals = self._get_measured(['x', 'y', 'z'])
        # we asked for three coordinates, so we know that we got a list
        meas_vals = cast(List[float], meas_vals)

        for cur, slave in zip(meas_vals, self.submodules.values()):
            if slave.field_target() != cur:
                if slave.field_ramp_rate() == 0:
                    raise ValueError(f'Can not ramp {slave}; ramp rate set to'
                                        ' zero!')

        # then the actual ramp
<<<<<<< HEAD
        ramp_fn = cast(Callable[[], Awaitable[None]], {
            'simul': self._ramp_simultaneously,
            'safe': self._ramp_safely
        }[mode])

        await ramp_fn()

=======
        {'simul': self._ramp_simultaneously,
        'safe': self._ramp_safely,
        'simul_block':self._ramp_simultaneously_blocking}[mode]()

    def _set_target_and_ramp(self, coordinate: str, mode: str, target: float) -> None:
        """Convenient method to combine setting target and ramping"""
        self._set_target(coordinate, target)
        self.ramp(mode)
    
>>>>>>> 51c26835
    def ask(self, cmd: str) -> str:
        """
        Since Oxford Instruments implement their own version of a SCPI-like
        language, we implement our own reader. Note that this command is used
        for getting and setting (asking and writing) alike.

        Args:
            cmd: the command to send to the instrument
        """

        visalog.debug(f"Writing to instrument {self.name}: {cmd}")
        resp = self.visa_handle.query(cmd)
        visalog.debug(f"Got instrument response: {resp}")

        if 'INVALID' in resp:
            log.error('Invalid command. Got response: {}'.format(resp))
            base_resp = resp
        # if the command was not invalid, it can either be a SET or a READ
        # SET:
        elif resp.endswith('VALID'):
            base_resp = resp.split(':')[-2]
        # READ:
        else:
            # For "normal" commands only (e.g. '*IDN?' is excepted):
            # the response of a valid command echoes back said command,
            # thus we remove that part
            base_cmd = cmd.replace('READ:', '')
            base_resp = resp.replace('STAT:{}'.format(base_cmd), '')

        return base_resp<|MERGE_RESOLUTION|>--- conflicted
+++ resolved
@@ -281,9 +281,6 @@
                                unit=unit,
                                get_cmd=partial(self._get_measured, [coord]))
 
-<<<<<<< HEAD
-        # FieldVector-valued parameters #
-=======
             self.add_parameter(name=f'{coord}_ramp',
                                label=f'{coord.upper()} ramp field',
                                unit=unit,
@@ -304,16 +301,12 @@
 
         # FieldVector-valued parameters #
 
->>>>>>> 51c26835
         self.add_parameter(name="field_target",
                            label="target field",
                            unit="T",
                            get_cmd=self._get_target_field,
                            set_cmd=self._set_target_field)
-<<<<<<< HEAD
-=======
-
->>>>>>> 51c26835
+
         self.add_parameter(name="field_measured",
                            label="measured field",
                            unit="T",
@@ -345,11 +338,7 @@
             z=self.GRPZ.field_ramp_rate(),
         )
 
-<<<<<<< HEAD
-    def _set_ramp_rate(self, rate : FieldVector) -> None:
-=======
     def _set_ramp_rate(self, rate: FieldVector) -> None:
->>>>>>> 51c26835
         self.GRPX.field_ramp_rate(rate.x)
         self.GRPY.field_ramp_rate(rate.y)
         self.GRPZ.field_ramp_rate(rate.z)
@@ -398,11 +387,7 @@
         for targ, slave in zip(cartesian_targ, self.submodules.values()):
             slave.field_target(targ)
 
-<<<<<<< HEAD
-    def _set_target_field(self, field : FieldVector) -> None:
-=======
     def _set_target_field(self, field: FieldVector) -> None:
->>>>>>> 51c26835
         for coord in 'xyz':
             self._set_target(coord, field[coord])
 
@@ -432,9 +417,6 @@
         for slave in self.submodules.values():
             slave.ramp_to_target()
 
-<<<<<<< HEAD
-    async def _ramp_safely(self, polling_interval : float = 0.1) -> None:
-=======
     def _ramp_simultaneously_blocking(self) -> None:
         """
         Ramp all three fields to their target simultaneously at their given
@@ -450,8 +432,7 @@
 
         self.update_field()
 
-    def _ramp_safely(self) -> None:
->>>>>>> 51c26835
+    async def _ramp_safely(self, polling_interval : float = 0.1) -> None:
         """
         Ramp all three fields to their target using the 'first-down-then-up'
         sequential ramping procedure.
@@ -512,28 +493,11 @@
 
         self._field_limits = limit_func
 
-<<<<<<< HEAD
-    def ramp(self, mode : str = "safe") -> None:
-=======
     def ramp(self, mode: str="safe") -> None:
->>>>>>> 51c26835
         """
         Ramp the fields to their present target value
 
         Args:
-<<<<<<< HEAD
-            mode: how to ramp, either 'simul' or 'safe'. In 'simul' mode,
-              the fields are ramping simultaneously in a non-blocking mode.
-              There is no safety check that the safe zone is not exceeded. In
-              'safe' mode, the fields are ramped one-by-one in a blocking way
-              that ensures that the total field stays within the safe region
-              (provided that this region is convex).
-        """
-        return sync(self.ramp_async(mode=mode))
-
-    async def ramp_async(self, mode: str = "safe") -> None:
-        if mode not in ['simul', 'safe']:
-=======
             mode: how to ramp, either 'simul', 'simul-block' or 'safe'. In
               'simul' and 'simul-block' mode, the fields are ramping
               simultaneously in a non-blocking mode and blocking mode,
@@ -542,8 +506,10 @@
               blocking way that ensures that the total field stays within the
               safe region (provided that this region is convex).
         """
+        return sync(self.ramp_async(mode=mode))
+
+    async def ramp_async(self, mode: str = "safe") -> None:
         if mode not in ['simul', 'safe', 'simul_block']:
->>>>>>> 51c26835
             raise ValueError('Invalid ramp mode. Please provide either "simul"'
                                 ',"safe" or "simul_block".')
 
@@ -558,25 +524,19 @@
                                         ' zero!')
 
         # then the actual ramp
-<<<<<<< HEAD
         ramp_fn = cast(Callable[[], Awaitable[None]], {
             'simul': self._ramp_simultaneously,
-            'safe': self._ramp_safely
+            'safe': self._ramp_safely,
+            'simul_block': self._ramp_simultaneously_blocking
         }[mode])
 
         await ramp_fn()
-
-=======
-        {'simul': self._ramp_simultaneously,
-        'safe': self._ramp_safely,
-        'simul_block':self._ramp_simultaneously_blocking}[mode]()
 
     def _set_target_and_ramp(self, coordinate: str, mode: str, target: float) -> None:
         """Convenient method to combine setting target and ramping"""
         self._set_target(coordinate, target)
         self.ramp(mode)
-    
->>>>>>> 51c26835
+
     def ask(self, cmd: str) -> str:
         """
         Since Oxford Instruments implement their own version of a SCPI-like

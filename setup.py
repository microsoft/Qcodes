--- conflicted
+++ resolved
@@ -1,28 +1,6 @@
 from setuptools import setup, find_packages
 from distutils.version import StrictVersion
 from importlib import import_module
-<<<<<<< HEAD
-import re
-
-
-def get_version(verbose=1):
-    """ Extract version information from source code """
-
-    try:
-        with open('qcodes/version.py', 'r') as f:
-            ln = f.readline()
-            # print(ln)
-            m = re.search('.* ''(.*)''', ln)
-            version = (m.group(1)).strip('\'')
-    except Exception as E:
-        print(E)
-        version = 'none'
-    if verbose:
-        print('get_version: %s' % version)
-    return version
-=======
-import sys
->>>>>>> 023a6664
 
 import versioneer
 
@@ -80,27 +58,15 @@
       # packages=find_packages(exclude=["*.tests", "tests"]),
       packages=find_packages(),
       package_data={'qcodes': ['monitor/dist/*', 'monitor/dist/js/*',
-<<<<<<< HEAD
-                               'monitor/dist/css/*', 'config/*.json']},
-      install_requires=[
-          'numpy>=1.10',
-          'pyvisa>=1.8',
-          'h5py>=2.6',
-          'websockets>=3.2,<3.4',
-          'jsonschema'
-      ],
-      # scripts to include
-      # broker
-      scripts=['bin/broker'],
-=======
                                'monitor/dist/css/*', 'config/*.json',
                                'instrument/sims/*.yaml',
                                'tests/dataset/fixtures/2018-01-17/*/*',
                                'tests/drivers/auxiliary_files/*',
                                'py.typed']},
       install_requires=install_requires,
-
->>>>>>> 023a6664
+      # scripts to include
+      # broker
+      scripts=['bin/broker'],
       test_suite='qcodes.tests',
       extras_require=extras_require,
       # zip_safe=False is required for mypy

--- conflicted
+++ resolved
@@ -78,12 +78,9 @@
     load_last_experiment, experiments, load_or_create_experiment
 from qcodes.dataset.sqlite_settings import SQLiteSettings
 from qcodes.dataset.param_spec import ParamSpec
-<<<<<<< HEAD
 from qcodes.dataset.measurements import Measurement
-=======
 from qcodes.dataset.database import initialise_database, \
     initialise_or_create_database_at
->>>>>>> b2344b77
 
 try:
     get_ipython() # type: ignore # Check if we are in iPython

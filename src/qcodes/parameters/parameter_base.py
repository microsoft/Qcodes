--- conflicted
+++ resolved
@@ -26,12 +26,8 @@
     from collections.abc import Callable, Generator, Iterable, Mapping, Sequence, Sized
     from types import TracebackType
 
-<<<<<<< HEAD
     from qcodes.dataset.descriptions.param_spec import ParamSpecBase
-    from qcodes.instrument.base import InstrumentBase
-=======
     from qcodes.instrument import InstrumentBase
->>>>>>> 28f53da4
     from qcodes.logger.instrument_logger import InstrumentLoggerAdapter
 
 LOG = logging.getLogger(__name__)

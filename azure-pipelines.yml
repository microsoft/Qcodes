--- conflicted
+++ resolved
@@ -30,16 +30,12 @@
         displayName: "mypy"
       - script: |
           cd qcodes
-<<<<<<< HEAD
-          pytest --junitxml=test-results.xml --cov=qcodes --cov-report=xml --cov-report=html --cov-config=.coveragerc --durations=0
-=======
           python tests\dataset\legacy_DB_generation\generate_version_0.py
           python tests\dataset\legacy_DB_generation\generate_version_1.py
         displayName: "Generate db fixtures"
       - script: |
           cd qcodes
-          pytest --junitxml=test-results.xml --cov=qcodes --cov-report=xml --cov-report=html --cov-config=.coveragerc
->>>>>>> 6e9bccea
+          pytest --junitxml=test-results.xml --cov=qcodes --cov-report=xml --cov-report=html --cov-config=.coveragerc --durations=20
         displayName: "Pytest"
       - script: |
           cd docs

--- conflicted
+++ resolved
@@ -2,12 +2,7 @@
 import logging
 import numpy as np
 from functools import partial
-<<<<<<< HEAD
-from typing import Callable, List
-=======
-
 from typing import Callable, List, Union
->>>>>>> 9f800d87
 
 try:
     import zhinst.utils
@@ -264,12 +259,8 @@
         has been armed. The action must be a callable taking zero
         arguments
         """
-<<<<<<< HEAD
         if action not in self._scopeactions:
             self._scopeactions.append(action)
-=======
-        self._scopeactions.append(action)
->>>>>>> 9f800d87
 
     @property
     def post_trigger_actions(self) -> List[Callable]:
@@ -481,8 +472,6 @@
                 # measurement is interrupted
                 self._instrument.daq.setInt('/{}/scopes/0/single'.format(self._instrument.device), 1)
 
-<<<<<<< HEAD
-
                 scope = self._instrument.scope
                 scope.set('scopeModule/clearhistory', 1)
 
@@ -491,13 +480,6 @@
                 params['scope_runstop'].set('run')
 
                 self._instrument.daq.sync()
-=======
-                scope = self._instrument.scope  # There are issues reusing the scope.
-                scope.set('scopeModule/clearhistory', 1)
-
-                # Start the scope triggering/acquiring
-                params['scope_runstop'].set('run')  # set /dev/scopes/0/enable to 1
->>>>>>> 9f800d87
 
                 log.debug('Starting ZI scope acquisition.')
                 # Start something... hauling data from the scopeModule?

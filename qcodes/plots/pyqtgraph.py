"""
Live plotting using pyqtgraph
"""

import numpy as np
import itertools

from qtpy import QtCore, QtGui, QtWidgets
from qtpy.QtWidgets import QWidget, QShortcut, QHBoxLayout
from qtpy.QtCore import QBuffer, QIODevice, QByteArray

import pyqtgraph as pg
from pyqtgraph import dockarea

import warnings
from collections import namedtuple

from .base import BasePlot
from .colors import color_cycle, colorscales

pg.mkQApp()


# Subclass of pyqtgraph Dock to change style and to add png representation for
# interactive ipython environments
class Dock(dockarea.Dock):

    def __init__(self, *args, **kwargs):
        super().__init__(*args, **kwargs)

        def updateStyle():
            r = '2px'
            if self.label.dim:
                # This is the background-tab
                fg = '#888'
                bg = '#ddd'
                border = '#ccc'
                border_px = '1px'
            else:
                fg = '#333'
                bg = '#ccc'
                border = '#888'
                border_px = '1px'

            if self.label.orientation == 'vertical':
                self.label.vStyle = """DockLabel {
                    background-color : %s;
                    color : %s;
                    border-top-right-radius: 0px;
                    border-top-left-radius: %s;
                    border-bottom-right-radius: 0px;
                    border-bottom-left-radius: %s;
                    border-width: 0px;
                    border-right: %s solid %s;
                    padding-top: 3px;
                    padding-bottom: 3px;
                }""" % (bg, fg, r, r, border_px, border)
                self.label.setStyleSheet(self.label.vStyle)
            else:
                self.label.hStyle = """DockLabel {
                    background-color : %s;
                    color : %s;
                    border-top-right-radius: %s;
                    border-top-left-radius: %s;
                    border-bottom-right-radius: 0px;
                    border-bottom-left-radius: 0px;
                    border-width: 0px;
                    border-bottom: %s solid %s;
                    padding-left: 3px;
                    padding-right: 3px;
                }""" % (bg, fg, r, r, border_px, border)
                self.label.setStyleSheet(self.label.hStyle)
        self.label.updateStyle = updateStyle
        self.label.closeButton.setStyleSheet('border: none')

    def _repr_png_(self):
        """
        Create a png representation of the current Dock.
        """

        QtWidgets.QApplication.processEvents()
        
        image = self.grab()
        byte_array = QByteArray()
        buffer = QBuffer(byte_array)
        buffer.open(QIODevice.ReadWrite)
        image.save(buffer, 'PNG')
        buffer.close()

        return bytes(byte_array)

TransformState = namedtuple('TransformState', 'translate scale revisit')


class QtPlot(QWidget, BasePlot):

    """
    Plot x/y lines or x/y/z heatmap data. The first trace may be included
    in the constructor, other traces can be added with QtPlot.add().

    For information on how x/y/z *args are handled see add() in the base
    plotting class.

    Args:
        *args: shortcut to provide the x/y/z data. See BasePlot.add

        figsize: (width, height) tuple in pixels to pass to GraphicsWindow
            default (1000, 600)

        figposition (dx, dy) tuple in pixels to pass to GraphicsWindow,
            distance from the upper left corner. Default None

        interval: period in seconds between update checks
            default 0.25

        theme: tuple of (foreground_color, background_color), where each is
            a valid Qt color. default (dark gray, white), opposite the
            pyqtgraph default of (white, black)

        **kwargs: passed along to QtPlot.add() to add the first data trace
    """

    def __init__(self, *args, figsize=(1000, 600), figposition=None,
                 interval=0.25, window_title=None, theme=((60, 60, 60), 'w'),
                 show_window=True, parent=None, **kwargs):
        QWidget.__init__(self, parent=parent)
        # Set base interval to None to disable that JS update-widget thingy
        BasePlot.__init__(self, interval=None)

        QShortcut(QtGui.QKeySequence("Ctrl+W"), self, self.close)
        QShortcut(QtGui.QKeySequence("Ctrl+Q"), self, self.close)

        self.traces = []
        self.subplots = []
        self.interval = interval
        self.auto_updating = False

        self.setWindowTitle(window_title or 'Plotwindow')
        if figposition:
            geometry_settings = itertools.chain(figposition,figsize)
            self.setGeometry(*geometry_settings)
        else:
            self.resize(*figsize)

        self.theme = theme
        self.area = dockarea.DockArea()

        layout = QHBoxLayout()
        layout.setContentsMargins(2, 2, 2, 2)
        layout.addWidget(self.area)
        self.setLayout(layout)

        if show_window:
            self.show()
        else:
            self.hide()

        self.add_subplot()

        if args or kwargs:
            self.add(*args, **kwargs)

        QtWidgets.QApplication.processEvents()

        if self.interval:
            self.auto_update()

    def closeEvent(self, event):
        """
        Make sure all dock-widgets are deleted upon closing or during garbage-
        collection. Otherwise references keep plots alive forever.
        """
        self.area.deleteLater()
        self.deleteLater()
        event.accept()

    def auto_update(self, interval=None):
        """
        Update the plot in a given interval.

        Args:
            interval (float): interval in seconds to wait before syncing the
            data, and updating the plot.
        """
        if (interval is not self.interval) and interval is not None:
            self.interval = interval

        if self.interval is None:
            self.auto_updating = False
            return

        self.auto_updating = True

        # update_data also calls self.update_plot()
        self.update_data()

        QtWidgets.QApplication.processEvents()

        if self.auto_updating:
            # We use the singleShot to avoid update queues in case the plotting
            # is slow
            QtCore.QTimer.singleShot(self.interval * 1000, self.auto_update)

    def halt(self):
        """
        Stop automatic updates to this plot, by disabling its update timer
        """
        self.auto_updating = False

    def _repr_png_(self):
        """
        Create a png representation of the current window.
        """

        QtWidgets.QApplication.processEvents()

        image = self.grab(self.area.contentsRect())

        byte_array = QByteArray()
        buffer = QBuffer(byte_array)
        buffer.open(QIODevice.ReadWrite)
        image.save(buffer, 'PNG')
        buffer.close()
        return bytes(byte_array)

    def clear(self):
        """
        Clear the plot window and remove all subplots and traces
        so that the window can be reused.
        """
        self.area.clear()
        self.traces = []
        self.subplots = []

    def add_subplot(self, title=None, position='right',
                    relativeto=None, **kwargs):
        """
        Add a new dock to the current window.

        Args:
            title (str):
                Title of the dock

            position (str):
                'bottom', 'top', 'left', 'right', 'above', or 'below'

            relativeto (DockWidget, int):
                If relativeto is None, then the new Dock is added to fill an
                entire edge of the window. If relativeto is another Dock, then
                the new Dock is placed adjacent to it (or in a tabbed
                configuration for 'above' and 'below').
        """

        title = '#{} - {}'.format(len(self.subplots) + 1, title or 'Plot')
        subplot_dock = Dock(name=title, autoOrientation=False, closable=True)

        if type(relativeto) is int:
            relativeto = self.subplots[relativeto - 1]
        self.area.addDock(subplot_dock, position, relativeto)

        subplot_widget = pg.GraphicsLayoutWidget()
        subplot_widget.setBackground(self.theme[1])

        hist_item = pg.HistogramLUTWidget()
        hist_item.item.vb.setMinimumWidth(10)
        hist_item.setMinimumWidth(120)
        hist_item.setBackground(self.theme[1])
        hist_item.axis.setPen(self.theme[0])
        hist_item.hide()

        subplot_dock.addWidget(subplot_widget, 0, 0)
        subplot_dock.addWidget(hist_item, 0, 1)

        plot_item = subplot_widget.addPlot()
        for _, ax in plot_item.axes.items():
            ax['item'].setPen(self.theme[0])

        subplot_dock.subplot_widget = subplot_widget
        subplot_dock.hist_item = hist_item
        subplot_dock.plot_item = plot_item

        self.subplots.append(subplot_dock)

        return subplot_dock

    def add_to_plot(self, subplot=1, **kwargs):
        """
        Add a dataset to a subplot. Create a new subplot if it does not exist.

        Args:
            subplot (int): The subplot the dataset is added to, indexing starts
            with 1. -1 represents the last existing index.
        """
        if subplot == -1:
            subplot = len(self.subplots) + 1
        if subplot > len(self.subplots):
            for i in range(subplot - len(self.subplots)):
                subplot_dock = self.add_subplot(**kwargs)

        subplot_object = self.subplots[subplot - 1]

        if 'title' in kwargs:
            title = kwargs['title']
        else:
            if 'z' in kwargs:
                title = self.get_default_array_title(kwargs['z'])
            elif 'y' in kwargs:
                title = self.get_default_array_title(kwargs['y'])
            elif 'x' in kwargs:
                title = self.get_default_array_title(kwargs['x'])

        subplot_object.setTitle('#{} - {}'.format(subplot, title or 'Plot'))

        if kwargs.get('clear', False):
            subplot_object.plot_item.clear()
            subplot_object.hist_item.hide()

        if 'z' in kwargs:
            plot_object, subplot_item = self._draw_image(
                subplot_object, **kwargs)

            self._update_cmap(plot_object)

        else:
            plot_object, subplot_item = self._draw_plot(
                subplot_object, **kwargs)

        transpose = kwargs.get('transpose', False)

        x = kwargs.get('x', None)
        y = kwargs.get('y', None)
        z = kwargs.get('z', None)
        if transpose:
            x, y = y, x

        kwargs['x'] = x
        kwargs['y'] = y

        transpose_z = False
        if hasattr(z, 'set_arrays'):
            if (x in z.set_arrays) and (y in z.set_arrays):
                if (z.set_arrays.index(x) == 1) and (z.set_arrays.index(y) == 0):
                    transpose_z = not transpose_z
            else:
                kwargs['interpolate'] = True
        kwargs['transpose_z'] = transpose_z

        self.traces.append({
            'config': kwargs,
            'plot_object': plot_object
        })

        self.update_plot()
        self.auto_update()

        self._update_labels(subplot_item, kwargs)
        return subplot_object

    def _draw_plot(self, subplot_object, y, x=None, color=None, width=None,
                   antialias=None, **kwargs):

        subplot_widget = subplot_object.subplot_widget
        plot_item = subplot_object.plot_item

        for side in ('left', 'bottom'):
            ax = plot_item.getAxis(side)
            ax.setPen(self.theme[0])
            # ax._qcodes_label = ''

        if 'pen' not in kwargs:
            if color is None:
                cycle = color_cycle
                color = cycle[len(self.traces) % len(cycle)]
            if width is None:
                width = 2
            kwargs['pen'] = pg.mkPen(color, width=width)

        if antialias is None:
            # looks a lot better antialiased, but slows down with many points
            # TODO: dynamically update this based on total # of points
            antialias = (len(y) < 1000)

        # If a marker symbol is desired use the same color as the line
        if any([('symbol' in key) for key in kwargs]):
            if 'symbolPen' not in kwargs:
                symbol_pen_width = 0.5 if antialias else 1.0
                kwargs['symbolPen'] = pg.mkPen('444', width=symbol_pen_width)
            if 'symbolBrush' not in kwargs:
                kwargs['symbolBrush'] = color

        pl = plot_item.plot(*self._line_data(x, y),
                            antialias=antialias, **kwargs)

        return pl, plot_item

    def _line_data(self, x, y):
        arrs = [arg for arg in [x, y] if arg is not None]
        for arr in arrs:
            finite = np.isfinite(arr)
            if not np.any(finite):
                return []
        if len(arrs) == 2:
            mask = np.logical_and(*[np.isfinite(arr) for arr in arrs])
        elif len(arrs) == 1:
            mask = np.isfinite(arrs[0])
        else:
            return None
        return [arr[mask] for arr in arrs]

    def _draw_image(self, subplot_object, z, cmap='hot', **kwargs):

        hist_item = subplot_object.hist_item
        plot_item = subplot_object.plot_item

        hist_item.show()

        # Item for displaying image data
        img = pg.ImageItem()
        hist_item.setImageItem(img)

        plot_item.addItem(img)
        if 'zlabel' in kwargs:  # used to specify a custom zlabel
            hist_item.axis.setLabel(kwargs['zlabel'])
        else:  # otherwise extracts the label from the dataarray
            hist_item.axis.setLabel(self.get_label(z),
                                    self.get_units(z))

        for side in ('left', 'bottom'):
            ax = plot_item.getAxis(side)
            ax.setPen(self.theme[0])

        plot_object = {
            'image': img,
            'hist': hist_item,
            'histlevels': hist_item.getLevels(),
            'cmap': cmap,
            'scales': {
                'x': TransformState(0, 1, True),
                'y': TransformState(0, 1, True)
            }
        }

        return plot_object, plot_item

    def _update_image(self, plot_object, config):
        z = config['z']

        img = plot_object['image']
        hist = plot_object['hist']
        scales = plot_object['scales']

        # make sure z is a *new* numpy float array (pyqtgraph barfs on ints),
        # and replace nan with minimum val bcs I can't figure out how to make
        # pyqtgraph handle nans - though the source does hint at a way:
        # http://www.pyqtgraph.org/documentation/_modules/pyqtgraph/widgets/ColorMapWidget.html
        # see class RangeColorMapItem
        #
        # For me (Merlin) nans work fine, its only the histogram that gets
        # messed up.

        z = np.asfarray(z)
        if config['transpose_z']:
            z = z.T

        finite = np.isfinite(z)
        if not np.any(finite):
            return

        maskX = np.any(finite, axis=1)
        maskY = np.any(finite, axis=0)

        minX, maxX = np.amin(np.where(maskX)), np.amax(np.where(maskX))
        minY, maxY = np.amin(np.where(maskY)), np.amax(np.where(maskY))

        z_range = (np.nanmin(z), np.nanmax(z))

        z = z[minX:maxX + 1, minY:maxY + 1]

        hist_range = hist.getLevels()
        if hist_range == plot_object['histlevels']:
            plot_object['histlevels'] = z_range
            hist.setLevels(*z_range)
            hist_range = z_range

        mask = {'y': [minY, maxY + 1],
                'x': [minX, maxX + 1]}

        # This is only needed for the histogram! otherwise there is no problem
        # with nans!
        z[~finite[minX:maxX + 1, minY:maxY + 1]] = z_range[0]

        img.setImage(z, levels=hist_range)
        scales_changed = False

        for axletter, axscale in scales.items():
            if axscale.revisit:
                axdata = config.get(axletter, None)
                newscale = self._get_transform(axdata)
                if (newscale.translate != axscale.translate or
                        newscale.scale != axscale.scale):
                    scales_changed = True
                scales[axletter] = newscale

        if scales_changed:
            img.resetTransform()
            img.translate(scales['x'].translate, scales['y'].translate)
            img.scale(scales['x'].scale, scales['y'].scale)

    def _update_cmap(self, plot_object):
        gradient = plot_object['hist'].gradient
        gradient.setColorMap(self._cmap(plot_object['cmap']))

    def set_cmap(self, cmap, traces=None):
        if isinstance(traces, int):
            traces = (traces,)
        elif traces is None:
            traces = range(len(self.traces))

        for i in traces:
            plot_object = self.traces[i]['plot_object']
            if not isinstance(plot_object, dict) or 'hist' not in plot_object:
                continue

            plot_object['cmap'] = cmap
            self._update_cmap(plot_object)

    def _get_transform(self, array):
        """
        pyqtgraph seems to only support uniform pixels in image plots.

        for a given setpoint array, extract the linear transform it implies
        if the setpoint data is *not* linear (or close to it), or if it's not
        uniform in any nested dimensions, issue a warning and return the
        default transform of 0, 1

        returns namedtuple TransformState(translate, scale, revisit)

        in pyqtgraph:
        translate means how many pixels to shift the image, away
            from the bottom or left edge being at zero on the axis
        scale means the data delta

        revisit is True if we just don't have enough info to scale yet,
        but we might later.
        """

        if array is None:
            return TransformState(0, 1, True)

        # do we have enough confidence in the setpoint data we've seen
        # so far that we don't have to repeat this as more data comes in?
        revisit = False

        # somewhat arbitrary - if the first 20% of the data or at least
        # 10 rows is uniform, assume it's uniform thereafter
        MINROWS = 10
        MINFRAC = 0.2

        # maximum setpoint deviation from linear to accept is 10% of a pixel
        MAXPX = 0.1

        if hasattr(array[0], '__len__'):
            # 2D array: check that all (non-empty) elements are congruent
            inner_len = max(len(row) for row in array)
            collapsed = np.array([np.nan] * inner_len)
            rows_before_trusted = max(MINROWS, len(array) * MINFRAC)
            for i, row in enumerate(array):
                for j, val in enumerate(row):
                    if np.isnan(val):
                        if i < rows_before_trusted:
                            revisit = True
                        continue
                    if np.isnan(collapsed[j]):
                        collapsed[j] = val
                    elif val != collapsed[j]:
                        warnings.warn(
                            'nonuniform nested setpoint array passed to '
                            'pyqtgraph. ignoring, using default scaling.')
                        return TransformState(0, 1, False)
        else:
            collapsed = array

        if np.isnan(collapsed).any():
            revisit = True

        indices_setpoints = list(zip(*((i, s) for i, s in enumerate(collapsed)
                                       if not np.isnan(s))))
        if not indices_setpoints:
            return TransformState(0, 1, revisit)

        indices, setpoints = indices_setpoints
        npts = len(indices)
        if npts == 1:
            indices = indices + (indices[0] + 1,)
            setpoints = setpoints + (setpoints[0] + 1,)

        i0 = indices[0]
        s0 = setpoints[0]
        total_di = indices[-1] - i0
        total_ds = setpoints[-1] - s0

        if total_ds == 0:
            warnings.warn('zero setpoint range passed to pyqtgraph. '
                          'ignoring, using default scaling.')
            return TransformState(0, 1, False)

        for i, s in zip(indices[1:-1], setpoints[1:-1]):
            icalc = i0 + (s - s0) * total_di / total_ds
            if np.abs(i - icalc) > MAXPX:
                warnings.warn('nonlinear setpoint array passed to pyqtgraph. '
                              'ignoring, using default scaling.')
                return TransformState(0, 1, False)

        scale = total_ds / total_di
        # extra 0.5 translation to get the first setpoint at the center of
        # the first pixel
        translate = s0 - (i0 + 0.5) * scale

        return TransformState(translate, scale, revisit)

    def _update_labels(self, subplot_object, config):
        """
        Updates x and y labels, by default tries to extract label from
        the DataArray objects located in the trace config. Custom labels
        can be specified the **kwargs "xlabel" and "ylabel"
        """

        for axletter, side in (('x', 'bottom'), ('y', 'left')):
            ax = subplot_object.getAxis(side)
            # pyqtgraph doesn't seem able to get labels, only set
            # so we'll store it in the axis object and hope the user
            # doesn't set it separately before adding all traces
            if axletter + 'label' in config and not ax.labelText:
                label = config[axletter + 'label']
                ax.setLabel(label)
            if axletter in config and not ax.labelText:
                label = self.get_label(config[axletter])
                units = self.get_units(config[axletter])
                ax.setLabel(label, units)

    def update(self):
        """
        Update the data in this plot, using the updaters given with
        MatPlot.add() or in the included DataSets, then include this in
        the plot.
        This is a wrapper routine that the update widget calls,
        inside this we call self.update() which should be subclassed
        """
        BasePlot.update(self)
        QWidget.update(self)
        
    def update_plot(self):
        for trace in self.traces:
            config = trace['config']
            plot_object = trace['plot_object']

            # TODO
            # Only update when data has changed ?!
            # update plot is called when any updater returned true, but there
            # is no reason to update all the other subplots, how can I
            # determine if the data from a trace has changed? I see no easy
            # link between the updater (i.e. the datset.sync()) and the trace
            # anymore.

            if 'z' in config:
                self._update_image(plot_object, config)
            elif 'x' in config and 'y' in config:
                plot_object.setData(*self._line_data(config['x'], config['y']))
            elif 'y' in config:
                plot_object.setData(*self._line_data(config['y']))
            elif 'x' in config:
                plot_object.setData(*self._line_data(config['x']))

    def _cmap(self, scale):
        if isinstance(scale, str):
            if scale in colorscales:
                values, colors = zip(*colorscales[scale])
            else:
                raise ValueError(scale + ' not found in colorscales')
        elif len(scale) == 2:
            values, colors = scale

<<<<<<< HEAD
        return pg.ColorMap(values, colors)

    def copyToClipboard(self):
        ''' Copy the current image to a the system clipboard '''
        app = pg.mkQApp()
        clipboard = app.clipboard()
        clipboard.setPixmap(QtGui.QPixmap.grabWidget(self))
=======
        return self.rpg.ColorMap(values, colors)

    def _repr_png_(self):
        """
        Create a png representation of the current window.
        """
        image = self.win.grab()
        byte_array = self.rpg.QtCore.QByteArray()
        buffer = self.rpg.QtCore.QBuffer(byte_array)
        buffer.open(self.rpg.QtCore.QIODevice.ReadWrite)
        image.save(buffer, 'PNG')
        buffer.close()
        return bytes(byte_array._getValue())
    
    def save(self, filename=None):
        """
        Save current plot to filename, by default
        to the location corresponding to the default 
        title.

        Args:
            filename (Optional[str]): Location of the file
        """
        default = "{}.png".format(self.get_default_title())
        filename = filename or default
        image = self.win.grab()
        image.save(filename, "PNG", 0)
>>>>>>> caca2914
<|MERGE_RESOLUTION|>--- conflicted
+++ resolved
@@ -79,7 +79,7 @@
         """
 
         QtWidgets.QApplication.processEvents()
-        
+
         image = self.grab()
         byte_array = QByteArray()
         buffer = QBuffer(byte_array)
@@ -206,22 +206,6 @@
         Stop automatic updates to this plot, by disabling its update timer
         """
         self.auto_updating = False
-
-    def _repr_png_(self):
-        """
-        Create a png representation of the current window.
-        """
-
-        QtWidgets.QApplication.processEvents()
-
-        image = self.grab(self.area.contentsRect())
-
-        byte_array = QByteArray()
-        buffer = QBuffer(byte_array)
-        buffer.open(QIODevice.ReadWrite)
-        image.save(buffer, 'PNG')
-        buffer.close()
-        return bytes(byte_array)
 
     def clear(self):
         """
@@ -648,7 +632,7 @@
         """
         BasePlot.update(self)
         QWidget.update(self)
-        
+
     def update_plot(self):
         for trace in self.traces:
             config = trace['config']
@@ -680,33 +664,37 @@
         elif len(scale) == 2:
             values, colors = scale
 
-<<<<<<< HEAD
         return pg.ColorMap(values, colors)
 
-    def copyToClipboard(self):
-        ''' Copy the current image to a the system clipboard '''
+    def copy_to_clipboard(self):
+        """
+        Copy the current image to a the system clipboard
+        """
+
         app = pg.mkQApp()
         clipboard = app.clipboard()
-        clipboard.setPixmap(QtGui.QPixmap.grabWidget(self))
-=======
-        return self.rpg.ColorMap(values, colors)
+        clipboard.setPixmap(self.grab())
 
     def _repr_png_(self):
         """
         Create a png representation of the current window.
         """
-        image = self.win.grab()
-        byte_array = self.rpg.QtCore.QByteArray()
-        buffer = self.rpg.QtCore.QBuffer(byte_array)
-        buffer.open(self.rpg.QtCore.QIODevice.ReadWrite)
+
+        QtWidgets.QApplication.processEvents()
+
+        image = self.grab(self.area.contentsRect())
+
+        byte_array = QByteArray()
+        buffer = QBuffer(byte_array)
+        buffer.open(QIODevice.ReadWrite)
         image.save(buffer, 'PNG')
         buffer.close()
-        return bytes(byte_array._getValue())
-    
+        return bytes(byte_array)
+
     def save(self, filename=None):
         """
         Save current plot to filename, by default
-        to the location corresponding to the default 
+        to the location corresponding to the default
         title.
 
         Args:
@@ -716,4 +704,3 @@
         filename = filename or default
         image = self.win.grab()
         image.save(filename, "PNG", 0)
->>>>>>> caca2914

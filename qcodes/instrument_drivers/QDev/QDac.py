# QCoDeS driver for QDac. Based on Alex Johnson's work.

import time
import visa
import logging
import numpy as np

from datetime import datetime
from functools import partial
from operator import xor
from collections import OrderedDict

from qcodes.instrument.parameter import ManualParameter
from qcodes.instrument.visa import VisaInstrument
from qcodes.utils import validators as vals

log = logging.getLogger(__name__)


class QDac(VisaInstrument):
    """
    Driver for the QDev digital-analog converter QDac

    Based on "DAC_commands_v_13.pdf"
    Tested with Software Version: 0.170202

    The driver assumes that the instrument is ALWAYS in verbose mode OFF
    """

    voltage_range_status = {'X 1': 10, 'X 0.1': 1}

    # set nonzero value (seconds) to accept older status when reading settings
    max_status_age = 1

    def __init__(self, name, address, num_chans=48, update_currents=True):
        """
        Instantiates the instrument.

        Args:
            name (str): The instrument name used by qcodes
            address (str): The VISA name of the resource
            num_chans (int): Number of channels to assign. Default: 48
            update_currents (bool): Whether to query all channels for their
                current current value on startup. Default: True.

        Returns:
            QDac object
        """
        super().__init__(name, address)
        handle = self.visa_handle

        # This is the baud rate on power-up. It can be changed later but
        # you must start out with this value.
        handle.baud_rate = 480600
        handle.parity = visa.constants.Parity(0)
        handle.data_bits = 8
        self.set_terminator('\n')
        # TODO: do we want a method for write termination too?
        handle.write_termination = '\n'
        # TODO: do we need a query delay for robust operation?
        self._write_response = ''

        # The following bool is used in self.write
        self.debugmode = False

        if self._get_firmware_version() < 0.170202:
            raise RuntimeError('''
                               Obsolete QDAC Software version detected.
                               QCoDeS only supports version 0.170202 or newer.
                               Contact rikke.lutge@nbi.ku.dk for an update.
                               ''')
        self._update_currents = update_currents
        self.num_chans = num_chans

        # Assigned slopes. Entries will eventually be [chan, slope]
        self._slopes = []
        # Function generators (used in _set_voltage)
        self._fgs = set(range(1, 9))
        self._assigned_fgs = {}  # {chan: fg}
        # Sync channels
        self._syncoutputs = []  # Entries: [chan, syncchannel]

        self.chan_range = range(1, 1 + self.num_chans)
        self.channel_validator = vals.Ints(1, self.num_chans)
        self._params_to_skip_update = []
        for i in self.chan_range:
            self._params_to_skip_update.append('ch{:02}_v'.format(i))
            self._params_to_skip_update.append('ch{:02}_i'.format(i))
            self._params_to_skip_update.append('ch{:02}_vrange'.format(i))
            self._params_to_skip_update.append('ch{:02}_irange'.format(i))
            stri = str(i)
            self.add_parameter(name='ch{:02}_v'.format(i),
                               label='Channel ' + stri,
                               unit='V',
                               set_cmd=partial(self._set_voltage, i),
                               vals=vals.Numbers(-10, 10),
                               get_cmd=partial(self.read_state, i, 'v')
                               )
            self.add_parameter(name='ch{:02}_vrange'.format(i),
                               set_cmd=partial(self._set_vrange, i),
                               get_cmd=partial(self.read_state, i, 'vrange'),
                               vals=vals.Enum(0, 1)
                               )
            self.add_parameter(name='ch{:02}_irange'.format(i),
                               set_cmd='cur ' + stri + ' {}',
                               get_cmd=partial(self.read_state, i, 'irange')
                               )
            self.add_parameter(name='ch{:02}_i'.format(i),
                               label='Current ' + stri,
                               unit='A',
                               get_cmd='get ' + stri,
                               get_parser=self._current_parser
                               )
            self.add_parameter(name='ch{:02}_slope'.format(i),
                               label='Maximum voltage slope',
                               unit='V/s',
                               set_cmd=partial(self._setslope, i),
                               get_cmd=partial(self._getslope, i),
                               vals=vals.MultiType(vals.Enum('Inf'),
                                                   vals.Numbers(1e-3, 100))
                               )
            self.add_parameter(name='ch{:02}_sync'.format(i),
                               label='Channel {} sync output',
                               set_cmd=partial(self._setsync, i),
                               get_cmd=partial(self._getsync, i),
                               vals=vals.Ints(0, 5)
                               )

            self.add_parameter(name='ch{:02}_sync_delay'.format(i),
                               label='Channel {} sync pulse delay'.format(i),
                               unit='s',
                               parameter_class=ManualParameter,
                               initial_value=0)

            self.add_parameter(name='ch{:02}_sync_duration'.format(i),
                               label='Channel {} sync pulse duration'.format(i),
                               unit='s',
                               parameter_class=ManualParameter,
                               initial_value=0.01)

        for board in range(6):
            for sensor in range(3):
                label = 'Board {}, Temperature {}'.format(board, sensor)
                self.add_parameter(name='temp{}_{}'.format(board, sensor),
                                   label=label,
                                   unit='C',
                                   get_cmd='tem {} {}'.format(board, sensor),
                                   get_parser=self._num_verbose)

        self.add_parameter(name='cal',
                           set_cmd='cal {}',
                           vals=self.channel_validator)
        # TO-DO: maybe it's too dangerous to have this settable.
        # And perhaps ON is a better verbose mode default?
        self.add_parameter(name='verbose',
                           set_cmd='ver {}',
                           val_mapping={True: 1, False: 0})

        self.add_parameter(name='fast_voltage_set',
                           label='fast voltage set',
                           parameter_class=ManualParameter,
                           vals=vals.Bool(),
                           initial_value=False,
                           docstring=""""Toggles if DC voltage set should unset any ramp attached to this channel.
                                     If you enable this you should ensure thay any function generator is unset
                                     from the channel before setting voltage""")
<<<<<<< HEAD
        self.add_parameter(name='voltage_set_dont_wait',
                           label='voltage set dont wait',
                           parameter_class=ManualParameter,
                           vals=vals.Bool(),
                           initial_value=False,
                           docstring=""""If enabled the voltage set does not wait for a reply from the 
                           qdac. This is experimental and may break but has the potential to speed up
                           stepping the qdac""")
=======
>>>>>>> 13024e0d
        # Initialise the instrument, all channels DC (unbind func. generators)
        for chan in self.chan_range:
            # Note: this call does NOT change the voltage on the channel
            self.write('wav {} 0 1 0'.format(chan))

        self.verbose.set(False)
        self.connect_message()
        log.info('[*] Querying all channels for voltages and currents...')
        self._get_status(readcurrents=update_currents)
        log.info('[+] Done')

    def snapshot_base(self, update=False, params_to_skip_update=None):
        # call get_status here if updates are requested
        # this is much faster than updating the individual channels
        update_currents = self._update_currents and update
        if update:
            self._get_status(readcurrents=update_currents)
        if params_to_skip_update is None:
            params_to_skip_update = self._params_to_skip_update
        supfun = super().snapshot_base
        snap = supfun(update=update,
                      params_to_skip_update=params_to_skip_update)
        return snap

    #########################
    # Channel gets/sets
    #########################

    def _set_voltage(self, chan, v_set):
        """
        set_cmd for the chXX_v parameter

        If a finite slope has been assigned, we assign a function generator to
        ramp the voltage.
        """
        # validation
        atten = self.parameters['ch{:02}_vrange'.format(chan)].get_latest()
        attendict = {0: 10, 1: 1, 10: 10}
        if abs(v_set) > attendict[atten]:
            v_set = np.sign(v_set)*attendict[atten]
            log.warning('Requested voltage outside reachable range.' +
                        ' Setting voltage on channel ' +
                        '{} to {} V'.format(chan, v_set))

        slopechans = [sl[0] for sl in self._slopes]
        if chan in slopechans:
            slope = [sl[1] for sl in self._slopes if sl[0] == chan][0]
            # find and assign fg
            fg = min(self._fgs.difference(set(self._assigned_fgs.values())))
            self._assigned_fgs[chan] = fg
            # We need .get and not get_latest in case a ramp was interrupted
            v_start = self.parameters['ch{:02}_v'.format(chan)].get()
            mytime = abs(v_set-v_start)/slope
            log.info('Slope: {}, time: {}'.format(slope, mytime))
            # Attenuation compensation and syncing
            # happen inside _rampvoltage
            self._rampvoltage(chan, fg, v_start, v_set, mytime)
        else:
            # compensate for the 0.1 multiplier, if it's on
            if self.parameters['ch{:02}_vrange'.format(chan)].get_latest() == 1:
                v_set = v_set*10
            # set the mode back to DC in case it had been changed
            if not self.fast_voltage_set():
                self.write('wav {} 0 0 0'.format(chan))
<<<<<<< HEAD
            self.write('set {} {:.6f}'.format(chan, v_set), fast=self.voltage_set_dont_wait())
=======
            self.write('set {} {:.6f}'.format(chan, v_set))
>>>>>>> 13024e0d

    def _set_vrange(self, chan, switchint):
        """
        set_cmd for the chXX_vrange parameter

        The switchint is an integer. 1 means attenuation ON.

        Since the vrange is actually a 20 dB attenuator (amplitude factor 0.1)
        immediately applied to the channel output, we must update the voltage
        parameter accordingly
        """

        tdict = {'-10 V to 10 V': 0,
                 '-1 V to 1 V': 1,
                 10: 0,
                 0: 0,
                 1: 1}

        old = tdict[self.parameters['ch{:02}_vrange'.format(chan)].get_latest()]

        self.write('vol {} {}'.format(chan, switchint))

        if xor(old, switchint):
            voltageparam = self.parameters['ch{:02}_v'.format(chan)]
            oldvoltage = voltageparam.get_latest()
            newvoltage = {0: 10, 1: 0.1}[switchint]*oldvoltage
            voltageparam._save_val(newvoltage)

    def _num_verbose(self, s):
        """
        turn a return value from the QDac into a number.
        If the QDac is in verbose mode, this involves stripping off the
        value descriptor.
        """
        if self.verbose.get_latest():
            s = s.split[': '][-1]
        return float(s)

    def _current_parser(self, s):
        """
        parser for chXX_i parameter
        """
        return 1e-6*self._num_verbose(s)

    def read_state(self, chan, param):
        """
        specific routine for reading items out of status response
        """
        if chan not in self.chan_range:
            raise ValueError('valid channels are {}'.format(self.chan_range))
        valid_params = ('v', 'vrange', 'irange')
        if param not in valid_params:
            raise ValueError(
                'read_state valid params are {}'.format(valid_params))

        self._get_status(readcurrents=False)

        parameter = 'ch{:02}_{}'.format(chan, param)
        value = self.parameters[parameter].get_latest()

        returnmap = {'vrange': {1: 1, 10: 0},
                     'irange': {0: '1 muA', 1: '100 muA'}}

        if 'range' in param:
            value = returnmap[param][value]

        return value

    def _get_status(self, readcurrents=False):
        r'''
        Function to query the instrument and get the status of all channels.
        Takes a while to finish.

        The `status` call generates 51 lines of output. Send the command and
        read the first one, which is the software version line
        the full output looks like:
        Software Version: 0.160218\r\n
        Channel\tOut V\t\tVoltage range\tCurrent range\n
        \n
        8\t  0.000000\t\tX 1\t\tpA\n
        7\t  0.000000\t\tX 1\t\tpA\n
        ... (all 48 channels like this in a somewhat peculiar order)
        (no termination afterward besides the \n ending the last channel)
        returns a list of dicts [{v, vrange, irange}]
        NOTE - channels are 1-based, but the return is a list, so of course
        0-based, ie chan1 is out[0]
        '''

        # Status call

        version_line = self.ask('status')

        if version_line.startswith('Software Version: '):
            self.version = version_line.strip().split(': ')[1]
        else:
            self._wait_and_clear()
            raise ValueError('unrecognized version line: ' + version_line)

        header_line = self.read()
        headers = header_line.lower().strip('\r\n').split('\t')
        expected_headers = ['channel', 'out v', '', 'voltage range',
                            'current range']
        if headers != expected_headers:
            raise ValueError('unrecognized header line: ' + header_line)

        chans = [{} for i in self.chan_range]
        chans_left = set(self.chan_range)
        while chans_left:
            line = self.read().strip()
            if not line:
                continue
            chanstr, v, _, vrange, _, irange = line.split('\t')
            chan = int(chanstr)
            chanstr = '{:02}'.format(chan)

            irange_trans = {'hi cur': 1, 'lo cur': 0}

            # The following dict must be ordered to ensure that vrange comes
            # before v when iterating through it
            vals_dict = OrderedDict()
            vals_dict.update({'vrange': ('ch{}_vrange',
                              self.voltage_range_status[vrange.strip()])})
            vals_dict.update({'irange': ('ch{}_irange', irange_trans[irange])})
            vals_dict.update({'v': ('ch{}_v', float(v))})

            chans[chan - 1] = vals_dict
            for param in vals_dict:
                parameter = vals_dict[param][0].format(chanstr)
                value = vals_dict[param][1]
                if param == 'vrange':
                    attenuation = 0.1*value
                if param == 'v':
                    value *= attenuation
                self.parameters[parameter]._save_val(value)
            chans_left.remove(chan)

        if readcurrents:
            for chan in range(1, self.num_chans+1):
                paramname = 'ch{:02}_i'.format(chan)
                param = self.parameters[paramname]
                param._save_val(param.get())

        self._status = chans
        self._status_ts = datetime.now()
        return chans

    def _setsync(self, chan, sync):
        """
        set_cmd for the chXX_sync parameter.

        Args:
            chan (int): The channel number (1-48)
            sync (int): The associated sync output. 0 means 'unassign'
        """

        if chan not in range(1, 49):
            raise ValueError('Channel number must be 1-48.')

        if sync == 0:
            # try to remove the sync from internal bookkeeping
            try:
                sc = self._syncoutputs
                to_remove = [sc.index(syn) for syn in sc if syn[0] == chan][0]
                self._syncoutputs.remove(sc[to_remove])
            except IndexError:
                pass
            # free the previously assigned sync
            oldsync = self.parameters['ch{:02d}_sync'.format(chan)].get_latest()
            if oldsync is not None:
                self.write('syn {} 0 0 0'.format(oldsync))
            return

        if sync in [syn[1] for syn in self._syncoutputs]:
            oldchan = [syn[0] for syn in self._syncoutputs if syn[1] == sync][0]
            self._syncoutputs.remove([oldchan, sync])

        if chan in [syn[0] for syn in self._syncoutputs]:
            oldsyn = [syn[1] for syn in self._syncoutputs if syn[0] == chan][0]
            self._syncoutputs[self._syncoutputs.index([chan, oldsyn])] = [chan,
                                                                          sync]
            return

        self._syncoutputs.append([chan, sync])
        return

    def _getsync(self, chan):
        """
        get_cmd of the chXX_sync parameter
        """
        if chan in [syn[0] for syn in self._syncoutputs]:
            sync = [syn[1] for syn in self._syncoutputs if syn[0]==chan][0]
            return sync
        else:
            return 0

    def _setslope(self, chan, slope):
        """
        set_cmd for the chXX_slope parameter, the maximum slope of a channel.

        Args:
            chan (int): The channel number (1-48)
            slope (Union[float, str]): The slope in V/s. Write 'Inf' to allow
              arbitraryly small rise times.
        """
        if chan not in range(1, 49):
            raise ValueError('Channel number must be 1-48.')

        if slope == 'Inf':
            self.write('wav {} 0 0 0'.format(chan))

            # Now clear the assigned slope and function generator (if possible)
            try:
                self._assigned_fgs.pop(chan)
            except KeyError:
                pass
            # Remove a sync output, if one was assigned
            syncchans = [syn[0] for syn in self._syncoutputs]
            if chan in syncchans:
                self.parameters['ch{:02d}_sync'.format(chan)].set(0)
            try:
                sls = self._slopes
                to_remove = [sls.index(sl) for sl in sls if sl[0] == chan][0]
                self._slopes.remove(sls[to_remove])
                return
            # If the value was already 'Inf', the channel was not
            # in the list and nothing happens
            except IndexError:
                return

        if chan in [sl[0] for sl in self._slopes]:
            oldslope = [sl[1] for sl in self._slopes if sl[0] == chan][0]
            self._slopes[self._slopes.index([chan, oldslope])] = [chan, slope]
            return

        if len(self._slopes) >= 8:
            rampchans = ', '.join([str(c[0]) for c in self._slopes])
            raise ValueError('Can not assign finite slope to more than ' +
                             "8 channels. Assign 'Inf' to at least one of " +
                             'the following channels: {}'.format(rampchans))

        self._slopes.append([chan, slope])
        return

    def _getslope(self, chan):
        """
        get_cmd of the chXX_slope parameter
        """
        if chan in [sl[0] for sl in self._slopes]:
            slope = [sl[1] for sl in self._slopes if sl[0]==chan][0]
            return slope
        else:
            return 'Inf'

    def printslopes(self):
        """
        Print the finite slopes assigned to channels
        """
        for sl in self._slopes:
            print('Channel {}, slope: {} (V/s)'.format(sl[0], sl[1]))

    def _rampvoltage(self, chan, fg, v_start, setvoltage, ramptime):
        """
        Smoothly ramp the voltage of a channel by the means of a function
        generator. Helper function used by _set_voltage.

        Args:
            chan (int): The channel number (counting from 1)
            fg (int): The function generator (counting from 1)
            setvoltage (float): The voltage to ramp to
            ramptime (float): The ramp time in seconds.
        """

        # Crazy stuff happens if the period is too small, e.g. the channel
        # can jump to its max voltage
        if ramptime <= 0.002:
            ramptime = 0
            log.warning('Cancelled a ramp with a ramptime of '
                        '{} s'.format(ramptime) + '. Voltage not changed.')

        offset = v_start
        amplitude = setvoltage-v_start
        if self.parameters['ch{:02}_vrange'.format(chan)].get_latest() == 1:
            offset *= 10
            amplitude *= 10

        chanmssg = 'wav {} {} {} {}'.format(chan, fg,
                                            amplitude,
                                            offset)

        if chan in [syn[0] for syn in self._syncoutputs]:
            #syncing = True
            sync = [syn[1] for syn in self._syncoutputs if syn[0] == chan][0]
            chstr = 'ch{:02}_sync'.format(chan)
            sync_duration = 1000*self.parameters[chstr+'_duration'].get()
            sync_delay = 1000*self.parameters[chstr+'_delay'].get()
            self.write('syn {} {} {} {}'.format(sync, fg,
                                                sync_delay,
                                                sync_duration))
        else:
            syncing = False

        typedict = {'SINE': 1, 'SQUARE': 2, 'RAMP': 3}

        typeval = typedict['RAMP']
        dutyval = 100
        # s -> ms
        periodval = ramptime*1e3
        repval = 1
        funmssg = 'fun {} {} {} {} {}'.format(fg,
                                              typeval, periodval,
                                              dutyval, repval)
        self.write(chanmssg)
        self.write(funmssg)


    def write(self, cmd, fast=False):
        """
        QDac always returns something even from set commands, even when
        verbose mode is off, so we'll override write to take this out
        if you want to use this response, we put it in self._write_response
        (but only for the very last write call)

        Note that this procedure makes it very cumbersome to handle the returned
        messages from concatenated commands, e.g. 'wav 1 1 1 0;fun 2 1 100 1 1'
        Please don't use concatenated commands

        TODO (WilliamHPNielsen): add automatic de-concatenation of commands.
        """
        if self.debugmode:
            log.info('Sending command string: {}'.format(cmd))

        nr_bytes_written, ret_code = self.visa_handle.write(cmd)
        self.check_error(ret_code)
        if not fast:
            self._write_response = self.visa_handle.read()

    def read(self):
        return self.visa_handle.read()

    def _wait_and_clear(self, delay=0.5):
        time.sleep(delay)
        self.visa_handle.clear()

    def connect_message(self):
        """
        Override of the standard Instrument class connect_message.
        Usually, the response to `*IDN?` is printed. Here, the
        software version is printed.
        """
        self.visa_handle.write('status')

        log.info('Connected to QDac on {}, {}'.format(self._address,
                                                      self.visa_handle.read()))

        # take care of the rest of the output
        for ii in range(50):
            self.visa_handle.read()

    def _get_firmware_version(self):
        self.write('status')
        FW_str = self._write_response
        FW_version = float(FW_str.replace('Software Version: ', ''))
        for ii in range(50):
            self.read()
        return FW_version

    def print_overview(self, update_currents=False):
        """
        Pretty-prints the status of the QDac
        """

        self._get_status(readcurrents=update_currents)

        paramstoget = [['i', 'v'], ['irange', 'vrange']]
        printdict = {'i': 'Current', 'v': 'Voltage', 'vrange': 'Voltage range',
                     'irange': 'Current range'}

        returnmap = {'vrange': {1: '-1 V to 1 V', 10: '-10 V to 10 V'},
                     'irange': {0: '0 to 1 muA', 1: '0 to 100 muA'}}

        # Print the channels
        for ii in range(self.num_chans):
            line = 'Channel {} \n'.format(ii+1)
            line += '    '
            for pp in paramstoget[0]:
                paramname = 'ch{:02}_'.format(ii+1) + pp
                param = self.parameters[paramname]
                line += printdict[pp]
                line += ': {}'.format(param.get_latest())
                line += ' ({})'.format(param.unit)
                line += '. '
            line += '\n    '
            for pp in paramstoget[1]:
                paramname = 'ch{:02}_'.format(ii+1) + pp
                param = self.parameters[paramname]
                line += printdict[pp]
                value = param.get_latest()
                line += ': {}'.format(returnmap[pp][value])
                line += '. '
            print(line)<|MERGE_RESOLUTION|>--- conflicted
+++ resolved
@@ -164,17 +164,6 @@
                            docstring=""""Toggles if DC voltage set should unset any ramp attached to this channel.
                                      If you enable this you should ensure thay any function generator is unset
                                      from the channel before setting voltage""")
-<<<<<<< HEAD
-        self.add_parameter(name='voltage_set_dont_wait',
-                           label='voltage set dont wait',
-                           parameter_class=ManualParameter,
-                           vals=vals.Bool(),
-                           initial_value=False,
-                           docstring=""""If enabled the voltage set does not wait for a reply from the 
-                           qdac. This is experimental and may break but has the potential to speed up
-                           stepping the qdac""")
-=======
->>>>>>> 13024e0d
         # Initialise the instrument, all channels DC (unbind func. generators)
         for chan in self.chan_range:
             # Note: this call does NOT change the voltage on the channel
@@ -239,11 +228,7 @@
             # set the mode back to DC in case it had been changed
             if not self.fast_voltage_set():
                 self.write('wav {} 0 0 0'.format(chan))
-<<<<<<< HEAD
-            self.write('set {} {:.6f}'.format(chan, v_set), fast=self.voltage_set_dont_wait())
-=======
             self.write('set {} {:.6f}'.format(chan, v_set))
->>>>>>> 13024e0d
 
     def _set_vrange(self, chan, switchint):
         """
@@ -559,7 +544,7 @@
         self.write(funmssg)
 
 
-    def write(self, cmd, fast=False):
+    def write(self, cmd):
         """
         QDac always returns something even from set commands, even when
         verbose mode is off, so we'll override write to take this out
@@ -577,8 +562,7 @@
 
         nr_bytes_written, ret_code = self.visa_handle.write(cmd)
         self.check_error(ret_code)
-        if not fast:
-            self._write_response = self.visa_handle.read()
+        self._write_response = self.visa_handle.read()
 
     def read(self):
         return self.visa_handle.read()

from collections import OrderedDict

import hypothesis.strategies as hst
import numpy as np
import pytest
from hypothesis import HealthCheck, given, settings

<<<<<<< HEAD
from qcodes.instrument.parameter import combine
from qcodes.utils.helpers import full_class
=======
from qcodes.parameters import combine
from qcodes.utils import full_class
>>>>>>> 06cd4d81

from ..common import DumyPar


@pytest.fixture()
def parameters():
    parameters = [DumyPar(name) for name in ["X", "Y", "Z"]]
    yield parameters


def testCombine(parameters):
    multipar = combine(*parameters, name="combined")
    assert multipar.dimensionality == len(parameters)


def testSweepBadSetpoints(parameters):
    with pytest.raises(ValueError):
        combine(*parameters, name="fail").sweep(np.array([[1, 2]]))


def testSweep(parameters):
    setpoints = np.array([[1, 1, 1], [1, 1, 1]])

    sweep_values = combine(*parameters,
                           name="combined").sweep(setpoints)

    res = []
    for i in sweep_values:
        value = sweep_values.set(i)
        res.append([i, value])
    expected = [
            [0, [1, 1, 1]],
            [1, [1, 1, 1]]
            ]
    assert res == expected


def testSet(parameters, mocker):
    setpoints = np.array([[1, 1, 1], [1, 1, 1]])

    sweep_values = combine(*parameters,
                           name="combined").sweep(setpoints)

    mock_method = mocker.patch.object(sweep_values, 'set')
    for i in sweep_values:
        sweep_values.set(i)

    mock_method.assert_has_calls([
                mocker.call(0), mocker.call(1)
            ]
        )


@settings(suppress_health_check=(HealthCheck.function_scoped_fixture,))
@given(
    npoints=hst.integers(1, 100),
    x_start_stop=hst.lists(hst.integers(), min_size=2, max_size=2).map(sorted),  # type: ignore[arg-type]
    y_start_stop=hst.lists(hst.integers(), min_size=2, max_size=2).map(sorted),  # type: ignore[arg-type]
    z_start_stop=hst.lists(hst.integers(), min_size=2, max_size=2).map(sorted),  # type: ignore[arg-type]
)
def testAggregator(parameters, npoints, x_start_stop, y_start_stop, z_start_stop):

    x_set = np.linspace(x_start_stop[0], x_start_stop[1], npoints).reshape(npoints, 1)
    y_set = np.linspace(y_start_stop[0], y_start_stop[1], npoints).reshape(npoints, 1)
    z_set = np.linspace(z_start_stop[0], z_start_stop[1], npoints).reshape(npoints, 1)
    setpoints = np.hstack((x_set, y_set, z_set))
    expected_results = [linear(*set) for set in setpoints]
    sweep_values = combine(*parameters,
                           name="combined",
                           aggregator=linear).sweep(setpoints)

    results = []
    for i, value in enumerate(sweep_values):
            res = sweep_values.set(value)
            results.append(sweep_values._aggregate(*res))

    assert results == expected_results


def testMeta(parameters):
    name = "combined"
    label = "Linear Combination"
    unit = "a.u"
    aggregator = linear
    sweep_values = combine(*parameters,
                           name=name,
                           label=label,
                           unit=unit,
                           aggregator=aggregator
                           )
    snap = sweep_values.snapshot()
    out = OrderedDict()
    out['__class__'] = full_class(sweep_values)
    out["unit"] = unit
    out["label"] = label
    out["full_name"] = name
    out["aggregator"] = repr(linear)
    for param in sweep_values.parameters:
        out[param.full_name] = {}
    assert out == snap


def testMutable(parameters):
    setpoints = np.array([[1, 1, 1], [1, 1, 1]])

    sweep_values = combine(*parameters,
                           name="combined")
    a = sweep_values.sweep(setpoints)
    setpoints = np.array([[2, 1, 1], [1, 1, 1]])
    b = sweep_values.sweep(setpoints)
    assert a != b


def testArrays(parameters):
    x_vals = np.linspace(1, 1, 2)
    y_vals = np.linspace(1, 1, 2)
    z_vals = np.linspace(1, 1, 2)
    sweep_values = combine(*parameters,
                           name="combined").sweep(x_vals, y_vals, z_vals)
    res = []
    for i in sweep_values:
        value = sweep_values.set(i)
        res.append([i, value])

    expected = [
            [0, [1, 1, 1]],
            [1, [1, 1, 1]]
            ]
    assert res == expected


def testWrongLen(parameters):
    x_vals = np.linspace(1, 1, 2)
    y_vals = np.linspace(1, 1, 2)
    z_vals = np.linspace(1, 1, 3)
    with pytest.raises(ValueError):
        combine(*parameters,
                name="combined").sweep(x_vals, y_vals, z_vals)


def testInvalidName(parameters):
    x_vals = np.linspace(1, 1, 2)
    y_vals = np.linspace(1, 1, 2)
    z_vals = np.linspace(1, 1, 2)
    with pytest.raises(ValueError):
        combine(*parameters,
                name="combined with spaces").sweep(x_vals, y_vals, z_vals)


def testLen(parameters):
    x_vals = np.linspace(1, 1, 2)
    y_vals = np.linspace(1, 1, 2)
    z_vals = np.linspace(1, 0, 2)
    sweep_values = combine(*parameters,
                           name="combined").sweep(x_vals, y_vals, z_vals)
    assert len(x_vals) == len(sweep_values.setpoints)


def linear(x, y, z):
    return x+y+z<|MERGE_RESOLUTION|>--- conflicted
+++ resolved
@@ -5,13 +5,8 @@
 import pytest
 from hypothesis import HealthCheck, given, settings
 
-<<<<<<< HEAD
-from qcodes.instrument.parameter import combine
-from qcodes.utils.helpers import full_class
-=======
 from qcodes.parameters import combine
 from qcodes.utils import full_class
->>>>>>> 06cd4d81
 
 from ..common import DumyPar
 

"""
Live plotting using pyqtgraph
"""
import numpy as np
import pyqtgraph as pg
import pyqtgraph.multiprocess as pgmp
from pyqtgraph.multiprocess.remoteproxy import ClosedError
<<<<<<< HEAD
import qcodes.utils.helpers

=======
>>>>>>> bf23504b
from pyqtgraph import QtGui # note that pyqtgraph still uses the old pyqt4 layout

import warnings
from collections import namedtuple, deque

from .base import BasePlot
from .colors import color_cycle, colorscales
import qcodes.config

TransformState = namedtuple('TransformState', 'translate scale revisit')


class QtPlot(BasePlot):
    """
    Plot x/y lines or x/y/z heatmap data. The first trace may be included
    in the constructor, other traces can be added with QtPlot.add().

    For information on how x/y/z \*args are handled see add() in the base
    plotting class.

    Args:
        *args: shortcut to provide the x/y/z data. See BasePlot.add

        figsize: (width, height) tuple in pixels to pass to GraphicsWindow
            default (1000, 600)
        fig_x_pos: fraction of screen width to place the figure at
            0 is all the way to the left and
            1 is all the way to the right.
            default None let qt decide.
        interval: period in seconds between update checks
            default 0.25
        theme: tuple of (foreground_color, background_color), where each is
            a valid Qt color. default (dark gray, white), opposite the pyqtgraph
            default of (white, black)

        **kwargs: passed along to QtPlot.add() to add the first data trace
    """
    proc = None
    rpg = None
    # we store references to plots to keep the garbage collections from
    # destroying the windows. To keep memory consumption within bounds we
    # limit this to an arbitrary number of plots here using a deque
    # The issue is that even when closing a window it's difficult to
    # remove it from the list. This could potentially be done with a
    # close event on win but this is difficult with remote proxy process
    # as the list of plots lives in the main process and the plot locally
    # in a remote process
    plots = deque(maxlen=qcodes.config['gui']['pyqtmaxplots'])

    def __init__(self, *args, figsize=(1000, 600), interval=0.25,
                 window_title='', theme=((60, 60, 60), 'w'), show_window=True, remote=True, fig_x_position=None,
                 **kwargs):
        super().__init__(interval)

        if 'windowTitle' in kwargs.keys():
            warnings.warn("windowTitle argument has been changed to window_title. Please update your call to QtPlot")
            temp_wt = kwargs.pop('windowTitle')
            if not window_title:
                window_title = temp_wt
        self.theme = theme

        if remote:
            if not self.__class__.proc:
                self._init_qt()
        else:
            # overrule the remote pyqtgraph class
            self.rpg = pg
            self.qc_helpers = qcodes.utils.helpers
        try:
            self.win = self.rpg.GraphicsWindow(title=window_title)
        except ClosedError as err:
            # the remote process may have crashed. In that case try restarting
            # it
            if remote:
                self._init_qt()
                self.win = self.rpg.GraphicsWindow(title=window_title)
            else:
                raise err
        self.win.setBackground(theme[1])
        self.win.resize(*figsize)
        if fig_x_position:
            _, _, width, height = QtGui.QDesktopWidget().screenGeometry().getCoords()
            y_pos = self.win.y()
            self.win.move(width * fig_x_position, y_pos)
        self.subplots = [self.add_subplot()]

        if args or kwargs:
            self.add(*args, **kwargs)

        if not show_window:
            self.win.hide()

        self.plots.append(self)

    @classmethod
    def _init_qt(cls):
        # starting the process for the pyqtgraph plotting
        # You do not want a new process to be created every time you start a
        # run, so this only starts once and stores the process in the class
        pg.mkQApp()
        cls.proc = pgmp.QtProcess()  # pyqtgraph multiprocessing
        cls.rpg = cls.proc._import('pyqtgraph')
        cls.qc_helpers = cls.proc._import('qcodes.utils.helpers')

    def clear(self):
        """
        Clears the plot window and removes all subplots and traces
        so that the window can be reused.
        """
        self.win.clear()
        self.traces = []
        self.subplots = []

    def add_subplot(self):
        subplot_object = self.win.addPlot()

        for side in ('left', 'bottom'):
            ax = subplot_object.getAxis(side)
            ax.setPen(self.theme[0])
            ax._qcodes_label = ''

        return subplot_object

    def add_to_plot(self, subplot=1, **kwargs):
        if subplot > len(self.subplots):
            for i in range(subplot - len(self.subplots)):
                self.subplots.append(self.add_subplot())
        subplot_object = self.subplots[subplot - 1]

        if 'name' in kwargs:
            if subplot_object.legend is None:
                subplot_object.addLegend(offset=(-30,30))

        if 'z' in kwargs:
            plot_object = self._draw_image(subplot_object, **kwargs)
        else:
            plot_object = self._draw_plot(subplot_object, **kwargs)

        self._update_labels(subplot_object, kwargs)
        prev_default_title = self.get_default_title()

        self.traces.append({
            'config': kwargs,
            'plot_object': plot_object
        })

        if prev_default_title == self.win.windowTitle():
            self.win.setWindowTitle(self.get_default_title())

    def _draw_plot(self, subplot_object, y, x=None, color=None, width=None,
                   antialias=None, **kwargs):
        if 'pen' not in kwargs:
            if color is None:
                cycle = color_cycle
                color = cycle[len(self.traces) % len(cycle)]
            if width is None:
                # there are currently very significant performance issues
                # with a penwidth larger than one
                width = 1
            kwargs['pen'] = self.rpg.mkPen(color, width=width)

        if antialias is None:
            # looks a lot better antialiased, but slows down with many points
            # TODO: dynamically update this based on total # of points
            antialias = (len(y) < 1000)

        # If a marker symbol is desired use the same color as the line
        if any([('symbol' in key) for key in kwargs]):
            if 'symbolPen' not in kwargs:
                symbol_pen_width = 0.5 if antialias else 1.0
                kwargs['symbolPen'] = self.rpg.mkPen('444',
                                                     width=symbol_pen_width)
            if 'symbolBrush' not in kwargs:
                kwargs['symbolBrush'] = color

        # suppress warnings when there are only NaN to plot
        with warnings.catch_warnings():
            warnings.filterwarnings('ignore', 'All-NaN axis encountered')
            warnings.filterwarnings('ignore', 'All-NaN slice encountered')
            pl = subplot_object.plot(*self._line_data(x, y),
                                     antialias=antialias, **kwargs)
        return pl

    def _line_data(self, x, y):
        return [self._clean_array(arg) for arg in [x, y] if arg is not None]

    def _draw_image(self, subplot_object, z, x=None, y=None, cmap='hot',
                    zlabel=None,
                    zunit=None,
                    **kwargs):
        img = self.rpg.ImageItem()
        subplot_object.addItem(img)

        hist = self.rpg.HistogramLUTItem()
        hist.setImageItem(img)
        hist.axis.setPen(self.theme[0])

        if zunit is None:
            _, zunit = self.get_label(z)
        if zlabel is None:
            zlabel, _ = self.get_label(z)

        hist.axis.setLabel(zlabel, zunit)

        # TODO - ensure this goes next to the correct subplot?
        self.win.addItem(hist)

        plot_object = {
            'image': img,
            'hist': hist,
            'histlevels': hist.getLevels(),
            'cmap': cmap,
            'scales': {
                'x': TransformState(0, 1, True),
                'y': TransformState(0, 1, True)
            }
        }

        self._update_image(plot_object, {'x': x, 'y': y, 'z': z})
        self._update_cmap(plot_object)

        return plot_object

    def _update_image(self, plot_object, config):
        z = config['z']
        img = plot_object['image']
        hist = plot_object['hist']
        scales = plot_object['scales']

        # make sure z is a *new* numpy float array (pyqtgraph barfs on ints),
        # and replace nan with minimum val bcs I can't figure out how to make
        # pyqtgraph handle nans - though the source does hint at a way:
        # http://www.pyqtgraph.org/documentation/_modules/pyqtgraph/widgets/ColorMapWidget.html
        # see class RangeColorMapItem
        z = np.asfarray(z).T
        with warnings.catch_warnings():
            warnings.simplefilter('error')
            try:
                z_range = (np.nanmin(z), np.nanmax(z))
            except:
                # we get a warning here when z is entirely NaN
                # nothing to plot, so give up.
                return
        z[np.where(np.isnan(z))] = z_range[0]

        hist_range = hist.getLevels()
        if hist_range == plot_object['histlevels']:
            plot_object['histlevels'] = z_range
            hist.setLevels(*z_range)
            hist_range = z_range

        img.setImage(self._clean_array(z), levels=hist_range)

        scales_changed = False
        for axletter, axscale in scales.items():
            if axscale.revisit:
                axdata = config.get(axletter, None)
                newscale = self._get_transform(axdata)
                if (newscale.translate != axscale.translate or
                        newscale.scale != axscale.scale):
                    scales_changed = True
                scales[axletter] = newscale

        if scales_changed:
            img.resetTransform()
            img.translate(scales['x'].translate, scales['y'].translate)
            img.scale(scales['x'].scale, scales['y'].scale)

    def _update_cmap(self, plot_object):
        gradient = plot_object['hist'].gradient
        gradient.setColorMap(self._cmap(plot_object['cmap']))

    def set_cmap(self, cmap, traces=None):
        if isinstance(traces, int):
            traces = (traces,)
        elif traces is None:
            traces = range(len(self.traces))

        for i in traces:
            plot_object = self.traces[i]['plot_object']
            if not isinstance(plot_object, dict) or 'hist' not in plot_object:
                continue

            plot_object['cmap'] = cmap
            self._update_cmap(plot_object)

    def _get_transform(self, array):
        """
        pyqtgraph seems to only support uniform pixels in image plots.

        for a given setpoint array, extract the linear transform it implies
        if the setpoint data is *not* linear (or close to it), or if it's not
        uniform in any nested dimensions, issue a warning and return the
        default transform of 0, 1

        returns namedtuple TransformState(translate, scale, revisit)

        in pyqtgraph:
        translate means how many pixels to shift the image, away
            from the bottom or left edge being at zero on the axis
        scale means the data delta

        revisit is True if we just don't have enough info to scale yet,
        but we might later.
        """

        if array is None:
            return TransformState(0, 1, True)

        # do we have enough confidence in the setpoint data we've seen
        # so far that we don't have to repeat this as more data comes in?
        revisit = False

        # somewhat arbitrary - if the first 20% of the data or at least
        # 10 rows is uniform, assume it's uniform thereafter
        MINROWS = 10
        MINFRAC = 0.2

        # maximum setpoint deviation from linear to accept is 10% of a pixel
        MAXPX = 0.1

        if hasattr(array[0], '__len__'):
            # 2D array: check that all (non-empty) elements are congruent
            inner_len = max(len(row) for row in array)
            collapsed = np.array([np.nan] * inner_len)
            rows_before_trusted = max(MINROWS, len(array) * MINFRAC)
            for i, row in enumerate(array):
                for j, val in enumerate(row):
                    if np.isnan(val):
                        if i < rows_before_trusted:
                            revisit = True
                        continue
                    if np.isnan(collapsed[j]):
                        collapsed[j] = val
                    elif val != collapsed[j]:
                        warnings.warn(
                            'nonuniform nested setpoint array passed to '
                            'pyqtgraph. ignoring, using default scaling.')
                        return TransformState(0, 1, False)
        else:
            collapsed = array

        if np.isnan(collapsed).any():
            revisit = True

        indices_setpoints = list(zip(*((i, s) for i, s in enumerate(collapsed)
                                     if not np.isnan(s))))
        if not indices_setpoints:
            return TransformState(0, 1, revisit)

        indices, setpoints = indices_setpoints
        npts = len(indices)
        if npts == 1:
            indices = indices + (indices[0] + 1,)
            setpoints = setpoints + (setpoints[0] + 1,)

        i0 = indices[0]
        s0 = setpoints[0]
        total_di = indices[-1] - i0
        total_ds = setpoints[-1] - s0

        if total_ds == 0:
            warnings.warn('zero setpoint range passed to pyqtgraph. '
                          'ignoring, using default scaling.')
            return TransformState(0, 1, False)

        for i, s in zip(indices[1:-1], setpoints[1:-1]):
            icalc = i0 + (s - s0) * total_di / total_ds
            if np.abs(i - icalc) > MAXPX:
                warnings.warn('nonlinear setpoint array passed to pyqtgraph. '
                              'ignoring, using default scaling.')
                return TransformState(0, 1, False)

        scale = total_ds / total_di
        # extra 0.5 translation to get the first setpoint at the center of
        # the first pixel
        translate = s0 - (i0 + 0.5) * scale

        return TransformState(translate, scale, revisit)

    def _update_labels(self, subplot_object, config):
        """
        Updates x and y labels, by default tries to extract label from
        the DataArray objects located in the trace config. Custom labels
        can be specified the **kwargs "xlabel" and "ylabel". Custom units
        can be specified using the kwargs xunit, ylabel
        """
        for axletter, side in (('x', 'bottom'), ('y', 'left')):
            ax = subplot_object.getAxis(side)
            # danger: 🍝
            # find if any kwarg from plot.add in the base class
            # matches xlabel or ylabel, signaling a custom label
            if axletter+'label' in config and not ax._qcodes_label:
                label = config[axletter+'label']
            else:
                label = None

            # find if any kwarg from plot.add in the base class
            # matches xunit or yunit, signaling a custom unit
            if axletter+'unit' in config and not ax._qcodes_label:
                unit = config[axletter+'unit']
            else:
                unit = None

            #  find ( more hope to) unit and label from
            # the data array inside the config
            if axletter in config and not ax._qcodes_label:
                # now if we did not have any kwark gor label or unit
                # fallback to the data_array
                if unit is  None:
                    _, unit = self.get_label(config[axletter])
                if label is None:
                    label, _ = self.get_label(config[axletter])

            # pyqtgraph doesn't seem able to get labels, only set
            # so we'll store it in the axis object and hope the user
            # doesn't set it separately before adding all traces
            ax._qcodes_label = label
            ax._qcodes_unit = unit
            ax.setLabel(label, unit)

    def update_plot(self):
        for trace in self.traces:
            config = trace['config']
            plot_object = trace['plot_object']
            if 'z' in config:
                self._update_image(plot_object, config)
            else:
                plot_object.setData(*self._line_data(config['x'], config['y']))

    def _clean_array(self, array):
        """
        we can't send a DataArray to remote pyqtgraph for some reason,
        so send the plain numpy array
        """
        if hasattr(array, 'ndarray') and isinstance(array.ndarray, np.ndarray):
            return array.ndarray
        return array

    def _cmap(self, scale):
        if isinstance(scale, str):
            if scale in colorscales:
                values, colors = zip(*colorscales[scale])
            else:
                raise ValueError(scale + ' not found in colorscales')
        elif len(scale) == 2:
            values, colors = scale

        return self.rpg.ColorMap(values, colors)

    def _repr_png_(self):
        """
        Create a png representation of the current window.
        """
        image = self.win.grab()
        byte_array = self.rpg.QtCore.QByteArray()
        buffer = self.rpg.QtCore.QBuffer(byte_array)
        buffer.open(self.rpg.QtCore.QIODevice.ReadWrite)
        image.save(buffer, 'PNG')
        buffer.close()
        return bytes(byte_array._getValue())

    def save(self, filename=None):
        """
        Save current plot to filename, by default
        to the location corresponding to the default
        title.

        Args:
            filename (Optional[str]): Location of the file
        """
        default = "{}.png".format(self.get_default_title())
        filename = filename or default
        image = self.win.grab()
        image.save(filename, "PNG", 0)

    def setGeometry(self, x, y, w, h):
        """ Set geometry of the plotting window """
        self.win.setGeometry(x, y, w, h)<|MERGE_RESOLUTION|>--- conflicted
+++ resolved
@@ -5,11 +5,6 @@
 import pyqtgraph as pg
 import pyqtgraph.multiprocess as pgmp
 from pyqtgraph.multiprocess.remoteproxy import ClosedError
-<<<<<<< HEAD
-import qcodes.utils.helpers
-
-=======
->>>>>>> bf23504b
 from pyqtgraph import QtGui # note that pyqtgraph still uses the old pyqt4 layout
 
 import warnings
@@ -77,7 +72,6 @@
         else:
             # overrule the remote pyqtgraph class
             self.rpg = pg
-            self.qc_helpers = qcodes.utils.helpers
         try:
             self.win = self.rpg.GraphicsWindow(title=window_title)
         except ClosedError as err:
@@ -112,7 +106,6 @@
         pg.mkQApp()
         cls.proc = pgmp.QtProcess()  # pyqtgraph multiprocessing
         cls.rpg = cls.proc._import('pyqtgraph')
-        cls.qc_helpers = cls.proc._import('qcodes.utils.helpers')
 
     def clear(self):
         """

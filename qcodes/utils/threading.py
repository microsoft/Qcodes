--- conflicted
+++ resolved
@@ -4,18 +4,12 @@
 # That way the things we call need not be rewritten explicitly async.
 
 import threading
-<<<<<<< HEAD
-=======
 import ctypes
->>>>>>> 20ef7ca9
 import time
 from collections import Iterable
 import logging
 
-<<<<<<< HEAD
 
-=======
->>>>>>> 20ef7ca9
 logger = logging.getLogger(__name__)
 
 
@@ -91,11 +85,8 @@
     def __init__(self, callables, interval, name=None, max_threads=None,
                  auto_start=True):
         super().__init__(name=name)
-<<<<<<< HEAD
-=======
         self._is_paused = False
 
->>>>>>> 20ef7ca9
         if not isinstance(callables, Iterable):
             callables = [callables]
         self.callables = callables
@@ -113,17 +104,6 @@
 
     def run(self):
         while not self._is_stopped:
-<<<<<<< HEAD
-            for callable in self.callables:
-                callable()
-            time.sleep(self.interval)
-        else:
-            logger.warning('is stopped')
-
-    def halt(self):
-        self._is_stopped = True
-        logger.warning('Exiting')
-=======
             if not self._is_paused:
                 for callable in self.callables:
                     callable()
@@ -160,12 +140,7 @@
                 _async_raise(tid, excobj)
                 return
 
-        # the thread was alive when we entered the loop, but was not found
-        # in the dict, hence it must have been already terminated. should we raise
-        # an exception here? silently ignore?
-
     def terminate(self):
         # must raise the SystemExit type, instead of a SystemExit() instance
         # due to a bug in PyThreadState_SetAsyncExc
-        self.raise_exc(SystemExit)
->>>>>>> 20ef7ca9
+        self.raise_exc(SystemExit)
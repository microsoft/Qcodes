--- conflicted
+++ resolved
@@ -621,10 +621,7 @@
     """
     Validator for dictionaries
     """
-<<<<<<< HEAD
-=======
-
->>>>>>> 85b3958d
+
     def __init__(self, allowed_keys=None):
         """
         Validator for dictionary keys
@@ -632,10 +629,7 @@
             allowed_keys (List): if set, all keys must be in allowed_keys
         """
         self.allowed_keys = allowed_keys
-<<<<<<< HEAD
-=======
         self._valid_values = [{0: 1}]
->>>>>>> 85b3958d
 
     def validate(self, value, context=''):
         if not isinstance(value, dict):

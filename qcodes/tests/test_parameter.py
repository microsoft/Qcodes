--- conflicted
+++ resolved
@@ -376,11 +376,12 @@
         self._save_val(self._return_val)
         return self._return_val
 
-<<<<<<< HEAD
 
 class SettableMulti(SimpleMultiParam):
-    # this is not allowed - just created to raise an error in the test below
+    # this is not fully suported - just created to raise a warning in the test below.
+    # We test that the warning is raised
     def set(self, v):
+        print("Calling set")
         self.v = v
 
 
@@ -482,126 +483,12 @@
 
         self.assertTrue(p.has_get)
         self.assertFalse(p.has_set)
-
-        with self.assertRaises(AttributeError):
-            SettableMulti([0, [1, 2, 3], [[4, 5], [6, 7]]],
-                          name, names, shapes)
-
-=======
-
-class SettableMulti(SimpleMultiParam):
-    # this is not fully suported - just created to raise a warning in the test below.
-    # We test that the warning is raised
-    def set(self, v):
-        print("Calling set")
-        self.v = v
-
-
-class TestMultiParameter(TestCase):
-    def test_default_attributes(self):
-        name = 'mixed_dimensions'
-        names = ['0D', '1D', '2D']
-        shapes = ((), (3,), (2, 2))
-        p = SimpleMultiParam([0, [1, 2, 3], [[4, 5], [6, 7]]],
-                             name, names, shapes)
-
-        self.assertEqual(p.name, name)
-        self.assertEqual(p.names, names)
-        self.assertEqual(p.shapes, shapes)
-
-        self.assertEqual(p.labels, names)
-        self.assertEqual(p.units, [''] * 3)
-        self.assertIsNone(p.setpoints)
-        self.assertIsNone(p.setpoint_names)
-        self.assertIsNone(p.setpoint_labels)
-
-        self.assertEqual(p.full_name, name)
-
-        self.assertEqual(p._get_count, 0)
-        snap = p.snapshot(update=True)
-        self.assertEqual(p._get_count, 1)
-        snap_expected = {
-            'name': name,
-            'names': names,
-            'labels': names,
-            'units': [''] * 3,
-            'value': [0, [1, 2, 3], [[4, 5], [6, 7]]]
-        }
-        for k, v in snap_expected.items():
-            self.assertEqual(snap[k], v)
-
-        self.assertIn(name, p.__doc__)
-
-        # only in simple parameters
-        self.assertFalse(hasattr(p, 'label'))
-        self.assertFalse(hasattr(p, 'unit'))
-
-    def test_explicit_attributes(self):
-        name = 'mixed_dimensions'
-        names = ['0D', '1D', '2D']
-        shapes = ((), (3,), (2, 2))
-        labels = ['scalar', 'vector', 'matrix']
-        units = ['V', 'A', 'W']
-        setpoints = [(), ((4, 5, 6),), ((7, 8), None)]
-        setpoint_names = [(), ('sp1',), ('sp2', None)]
-        setpoint_labels = [(), ('setpoint1',), ('setpoint2', None)]
-        docstring = 'DOCS??'
-        metadata = {'sizes': [1, 3, 4]}
-        p = SimpleMultiParam([0, [1, 2, 3], [[4, 5], [6, 7]]],
-                             name, names, shapes, labels=labels, units=units,
-                             setpoints=setpoints,
-                             setpoint_names=setpoint_names,
-                             setpoint_labels=setpoint_labels,
-                             docstring=docstring, snapshot_get=False,
-                             metadata=metadata)
-
-        self.assertEqual(p.name, name)
-        self.assertEqual(p.names, names)
-        self.assertEqual(p.shapes, shapes)
-
-        self.assertEqual(p.labels, labels)
-        self.assertEqual(p.units, units)
-        self.assertEqual(p.setpoints, setpoints)
-        self.assertEqual(p.setpoint_names, setpoint_names)
-        self.assertEqual(p.setpoint_labels, setpoint_labels)
-
-        self.assertEqual(p._get_count, 0)
-        snap = p.snapshot(update=True)
-        self.assertEqual(p._get_count, 0)
-        snap_expected = {
-            'name': name,
-            'names': names,
-            'labels': labels,
-            'units': units,
-            'setpoint_names': setpoint_names,
-            'setpoint_labels': setpoint_labels,
-            'metadata': metadata
-        }
-        for k, v in snap_expected.items():
-            self.assertEqual(snap[k], v)
-
-        self.assertIn(name, p.__doc__)
-        self.assertIn(docstring, p.__doc__)
-
-    def test_has_set_get(self):
-        name = 'mixed_dimensions'
-        names = ['0D', '1D', '2D']
-        shapes = ((), (3,), (2, 2))
-        with self.assertRaises(AttributeError):
-            MultiParameter(name, names, shapes)
-
-        p = SimpleMultiParam([0, [1, 2, 3], [[4, 5], [6, 7]]],
-                             name, names, shapes)
-
-        self.assertTrue(p.has_get)
-        self.assertFalse(p.has_set)
         # We allow creation of Multiparameters with set to support
         # instruments that already make use of them.
         with self.assertWarns(UserWarning):
             SettableMulti([0, [1, 2, 3], [[4, 5], [6, 7]]],
                           name, names, shapes)
 
->>>>>>> 0035a77c
     def test_full_name_s(self):
         name = 'mixed_dimensions'
         names = ['0D', '1D', '2D']

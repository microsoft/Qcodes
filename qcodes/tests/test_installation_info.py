import qcodes as qc
import qcodes.utils.installation_info as ii
<<<<<<< HEAD
=======
from qcodes.utils import (
    QCoDeSDeprecationWarning,
    convert_legacy_version_to_supported_version,
    get_all_installed_package_versions,
    is_qcodes_installed_editably,
)
>>>>>>> 06cd4d81

# The get_* functions from installation_info are hard to meaningfully test,
# but we can at least test that they execute without errors


def test_get_qcodes_version():
<<<<<<< HEAD
    assert ii.get_qcodes_version() == qc.__version__
=======
    with pytest.warns(QCoDeSDeprecationWarning):
        version = ii.get_qcodes_version()

    assert version == qc.__version__
>>>>>>> 06cd4d81


def test_is_qcodes_installed_editably():
    answer = is_qcodes_installed_editably()

    assert isinstance(answer, bool)


def test_get_all_installed_package_versions():
    ipvs = get_all_installed_package_versions()

    assert isinstance(ipvs, dict)
    assert len(ipvs) > 0

    for k, v in ipvs.items():
        assert isinstance(k, str)
        assert isinstance(v, str)


def test_convert_legacy_version_to_supported_version():
    legacy_verstr = "a.1.4"
    assert convert_legacy_version_to_supported_version(legacy_verstr) == "65.1.4"

    legacy_verstr = "10.4.7"
    assert convert_legacy_version_to_supported_version(legacy_verstr) == "10.4.7"

    legacy_verstr = "C.2.1"
    assert convert_legacy_version_to_supported_version(legacy_verstr) == "67.2.1"<|MERGE_RESOLUTION|>--- conflicted
+++ resolved
@@ -1,28 +1,23 @@
+import pytest
+
 import qcodes as qc
 import qcodes.utils.installation_info as ii
-<<<<<<< HEAD
-=======
 from qcodes.utils import (
     QCoDeSDeprecationWarning,
     convert_legacy_version_to_supported_version,
     get_all_installed_package_versions,
     is_qcodes_installed_editably,
 )
->>>>>>> 06cd4d81
 
 # The get_* functions from installation_info are hard to meaningfully test,
 # but we can at least test that they execute without errors
 
 
 def test_get_qcodes_version():
-<<<<<<< HEAD
-    assert ii.get_qcodes_version() == qc.__version__
-=======
     with pytest.warns(QCoDeSDeprecationWarning):
         version = ii.get_qcodes_version()
 
     assert version == qc.__version__
->>>>>>> 06cd4d81
 
 
 def test_is_qcodes_installed_editably():

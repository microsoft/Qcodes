"""Instrument base class."""
import logging
import time
import warnings
import weakref
from typing import Sequence

import numpy as np

from qcodes.utils.helpers import DelegateAttributes, strip_attrs, full_class
from qcodes.utils.metadata import Metadatable
from qcodes.utils.validators import Anything
<<<<<<< HEAD
from .parameter import Parameter
=======
>>>>>>> 5acbeebe
from .function import Function
from .parameter import StandardParameter


class InstrumentBase(Metadatable, DelegateAttributes):
    """
    Base class for all QCodes instruments and instrument channels

    Args:
        name (str): an identifier for this instrument, particularly for
            attaching it to a Station.

        metadata (Optional[Dict]): additional static metadata to add to this
            instrument's JSON snapshot.


    Attributes:
        name (str): an identifier for this instrument, particularly for
            attaching it to a Station.

        parameters (Dict[Parameter]): All the parameters supported by this
            instrument. Usually populated via ``add_parameter``

        functions (Dict[Function]): All the functions supported by this
            instrument. Usually populated via ``add_function``
        submodules (Dict[Metadatable]): All the submodules of this instrument
            such as channel lists or logical groupings of parameters.
            Usually populated via ``add_submodule``
    """

    def __init__(self, name, testing=False, **kwargs):
        self.name = str(name)
        self._testing = testing

        if testing:
            if hasattr(type(self), "mocker_class"):
                mocker_class = type(self).mocker_class
                self.mocker = mocker_class(name)
            else:
                raise ValueError("Testing turned on but no mocker class defined")

        self.parameters = {}
        self.functions = {}
        self.submodules = {}
        super().__init__(**kwargs)

<<<<<<< HEAD
    def add_parameter(self, name, parameter_class=Parameter, **kwargs):
=======
    def is_testing(self):
        """Return True if we are testing"""
        return self._testing

    def get_mock_messages(self):
        """
        For testing purposes we might want to get log messages from the mocker.

        Returns:
            mocker_messages: list, str
        """
        if not self._testing:
            raise ValueError("Cannot get mock messages if not in testing mode")
        return self.mocker.get_log_messages()

    def add_parameter(self, name, parameter_class=StandardParameter,
                      **kwargs):
>>>>>>> 5acbeebe
        """
        Bind one Parameter to this instrument.

        Instrument subclasses can call this repeatedly in their ``__init__``
        for every real parameter of the instrument.

        In this sense, parameters are the state variables of the instrument,
        anything the user can set and/or get

        Args:
            name (str): How the parameter will be stored within
                ``instrument.parameters`` and also how you address it using the
                shortcut methods: ``instrument.set(param_name, value)`` etc.

            parameter_class (Optional[type]): You can construct the parameter
                out of any class. Default ``StandardParameter``.

            **kwargs: constructor arguments for ``parameter_class``.

        Raises:
            KeyError: if this instrument already has a parameter with this
                name.
        """
        if name in self.parameters:
            raise KeyError('Duplicate parameter name {}'.format(name))
        param = parameter_class(name=name, instrument=self, **kwargs)
        self.parameters[name] = param

    def add_function(self, name, **kwargs):
        """
        Bind one Function to this instrument.

        Instrument subclasses can call this repeatedly in their ``__init__``
        for every real function of the instrument.

        This functionality is meant for simple cases, principally things that
        map to simple commands like '\*RST' (reset) or those with just a few
        arguments. It requires a fixed argument count, and positional args
        only. If your case is more complicated, you're probably better off
        simply making a new method in your ``Instrument`` subclass definition.

        Args:
            name (str): how the Function will be stored within
            ``instrument.Functions`` and also how you  address it using the
            shortcut methods: ``instrument.call(func_name, *args)`` etc.

            **kwargs: constructor kwargs for ``Function``

        Raises:
            KeyError: if this instrument already has a function with this
                name.
        """
        if name in self.functions:
            raise KeyError('Duplicate function name {}'.format(name))
        func = Function(name=name, instrument=self, **kwargs)
        self.functions[name] = func

    def add_submodule(self, name, submodule):
        """
        Bind one submodule to this instrument.

        Instrument subclasses can call this repeatedly in their ``__init__``
        method for every submodule of the instrument.

        Submodules can effectively be considered as instruments within the main
        instrument, and should at minimum be snapshottable. For example, they can
        be used to either store logical groupings of parameters, which may or may
        not be repeated, or channel lists.

        Args:
            name (str): how the submodule will be stored within ``instrument.submodules``
            and also how it can be addressed.

            submodule (Metadatable): The submodule to be stored.

        Raises:
            KeyError: if this instrument already contains a submodule with this
                name.
            TypeError: if the submodule that we are trying to add is not an instance
                of an Metadatable object.
        """
        if name in self.submodules:
            raise KeyError('Duplicate submodule name {}'.format(name))
        if not isinstance(submodule, Metadatable):
            raise TypeError('Submodules must be metadatable.')
        self.submodules[name] = submodule

    def snapshot_base(self, update: bool=False,
                      params_to_skip_update: Sequence[str]=None):
        """
        State of the instrument as a JSON-compatible dict.

        Args:
            update (bool): If True, update the state by querying the
                instrument. If False, just use the latest values in memory.
            params_to_skip_update: List of parameter names that will be skipped
                in update even if update is True. This is useful if you have
                parameters that are slow to update but can be updated in a
                different way (as in the qdac)

        Returns:
            dict: base snapshot
        """

        snap = {
            "functions": {name: func.snapshot(update=update) for name, func in self.functions.items()},
            "submodules": {name: subm.snapshot(update=update) for name, subm in self.submodules.items()},
            "__class__": full_class(self)
        }

        snap['parameters'] = {}
        for name, param in self.parameters.items():
            update = update
            if params_to_skip_update and name in params_to_skip_update:
                update = False
            try:
                snap['parameters'][name] = param.snapshot(update=update)
            except:
                logging.info("Snapshot: Could not update parameter: {}".format(name))
                snap['parameters'][name] = param.snapshot(update=False)
        for attr in set(self._meta_attrs):
            if hasattr(self, attr):
                snap[attr] = getattr(self, attr)
        return snap

    def print_readable_snapshot(self, update=False, max_chars=80):
        """
        Prints a readable version of the snapshot.
        The readable snapshot includes the name, value and unit of each
        parameter.
        A convenience function to quickly get an overview of the status of an instrument.

        Args:
            update (bool)  : If True, update the state by querying the
                instrument. If False, just use the latest values in memory.
                This argument gets passed to the snapshot function.
            max_chars (int) : the maximum number of characters per line. The
                readable snapshot will be cropped if this value is exceeded.
                Defaults to 80 to be consistent with default terminal width.
        """
        floating_types = (float, np.integer, np.floating)
        snapshot = self.snapshot(update=update)

        par_lengths = [len(p) for p in snapshot['parameters']]

        # Min of 50 is to prevent a super long parameter name to break this
        # function
        par_field_len = min(max(par_lengths)+1, 50)

        print(self.name + ':')
        print('{0:<{1}}'.format('\tparameter ', par_field_len) + 'value')
        print('-'*max_chars)
        for par in sorted(snapshot['parameters']):
            name = snapshot['parameters'][par]['name']
            msg = '{0:<{1}}:'.format(name, par_field_len)
            val = snapshot['parameters'][par]['value']
            unit = snapshot['parameters'][par].get('unit', None)
            if unit is None:
                # this may be a multi parameter
                unit = snapshot['parameters'][par].get('units', None)
            if isinstance(val, floating_types):
                msg += '\t{:.5g} '.format(val)
            else:
                msg += '\t{} '.format(val)
            if unit is not '':  # corresponds to no unit
                msg += '({})'.format(unit)
            # Truncate the message if it is longer than max length
            if len(msg) > max_chars and not max_chars == -1:
                msg = msg[0:max_chars-3] + '...'
            print(msg)

        for submodule in self.submodules.values():
            if hasattr(submodule, '_channels'):
                if submodule._snapshotable:
                    for channel in submodule._channels:
                        channel.print_readable_snapshot()
            else:
                submodule.print_readable_snapshot(update, max_chars)

    #
    # shortcuts to parameters & setters & getters                           #
    #
    # instrument['someparam'] === instrument.parameters['someparam']        #
    # instrument.someparam === instrument.parameters['someparam']           #
    # instrument.get('someparam') === instrument['someparam'].get()         #
    # etc...                                                                #
    #
    delegate_attr_dicts = ['parameters', 'functions', 'submodules']

    def __getitem__(self, key):
        """Delegate instrument['name'] to parameter or function 'name'."""
        try:
            return self.parameters[key]
        except KeyError:
            return self.functions[key]

    def set(self, param_name, value):
        """
        Shortcut for setting a parameter from its name and new value.

        Args:
            param_name (str): The name of a parameter of this instrument.
            value (any): The new value to set.
        """
        self.parameters[param_name].set(value)

    def get(self, param_name):
        """
        Shortcut for getting a parameter from its name.

        Args:
            param_name (str): The name of a parameter of this instrument.

        Returns:
            any: The current value of the parameter.
        """
        return self.parameters[param_name].get()

    def call(self, func_name, *args):
        """
        Shortcut for calling a function from its name.

        Args:
            func_name (str): The name of a function of this instrument.
            *args: any arguments to the function.

        Returns:
            any: The return value of the function.
        """
        return self.functions[func_name].call(*args)

    def __getstate__(self):
        """Prevent pickling instruments, and give a nice error message."""
        raise RuntimeError(
            'Pickling %s. qcodes Instruments should not be pickled. Likely this means you '
            'were trying to use a local instrument (defined with '
            'server_name=None) in a background Loop. Local instruments can '
            'only be used in Loops with background=False.' % self.name)

    def validate_status(self, verbose=False):
        """ Validate the values of all gettable parameters

        The validation is done for all parameters that have both a get and
        set method.

        Arguments:
            verbose (bool): If True, then information about the parameters that are being check is printed.

        """
        for k, p in self.parameters.items():
            if hasattr(p, 'get') and hasattr(p, 'set'):
                value = p.get()
                if verbose:
                    print('validate_status: param %s: %s' % (k, value))
                p.validate(value)


class Instrument(InstrumentBase):

    """
    Base class for all QCodes instruments.

    Args:
        name (str): an identifier for this instrument, particularly for
            attaching it to a Station.

        metadata (Optional[Dict]): additional static metadata to add to this
            instrument's JSON snapshot.


    Attributes:
        name (str): an identifier for this instrument, particularly for
            attaching it to a Station.

        parameters (Dict[Parameter]): All the parameters supported by this
            instrument. Usually populated via ``add_parameter``

        functions (Dict[Function]): All the functions supported by this
            instrument. Usually populated via ``add_function``

        submodules (Dict[Metadatable]): All the submodules of this instrument
            such as channel lists or logical groupings of parameters.
            Usually populated via ``add_submodule``
    """

    shared_kwargs = ()

    _all_instruments = {}

    def __init__(self, name, testing=False, **kwargs):
        self._t0 = time.time()
        if kwargs.pop('server_name', False):
            warnings.warn("server_name argument not supported any more",
                          stacklevel=0)
        super().__init__(name, testing=testing, **kwargs)

        self.add_parameter('IDN', get_cmd=self.get_idn,
                           vals=Anything())

        self._meta_attrs = ['name']

        self.record_instance(self)

    def get_idn(self):
        """
        Parse a standard VISA '\*IDN?' response into an ID dict.

        Even though this is the VISA standard, it applies to various other
        types as well, such as IPInstruments, so it is included here in the
        Instrument base class.

        Override this if your instrument does not support '\*IDN?' or
        returns a nonstandard IDN string. This string is supposed to be a
        comma-separated list of vendor, model, serial, and firmware, but
        semicolon and colon are also common separators so we accept them here
        as well.

        Returns:
            A dict containing vendor, model, serial, and firmware.
        """
        try:
            idstr = ''  # in case self.ask fails
            idstr = self.ask('*IDN?')
            # form is supposed to be comma-separated, but we've seen
            # other separators occasionally
            for separator in ',;:':
                # split into no more than 4 parts, so we don't lose info
                idparts = [p.strip() for p in idstr.split(separator, 3)]
                if len(idparts) > 1:
                    break
            # in case parts at the end are missing, fill in None
            if len(idparts) < 4:
                idparts += [None] * (4 - len(idparts))
        except:
            logging.debug('Error getting or interpreting *IDN?: ' + repr(idstr))
            idparts = [None, self.name, None, None]

        # some strings include the word 'model' at the front of model
        if str(idparts[1]).lower().startswith('model'):
            idparts[1] = str(idparts[1])[5:].strip()

        return dict(zip(('vendor', 'model', 'serial', 'firmware'), idparts))

    def connect_message(self, idn_param='IDN', begin_time=None):
        """
        Print a standard message on initial connection to an instrument.

        Args:
            idn_param (str): name of parameter that returns ID dict.
                Default 'IDN'.
            begin_time (number): time.time() when init started.
                Default is self._t0, set at start of Instrument.__init__.
        """
        # start with an empty dict, just in case an instrument doesn't
        # heed our request to return all 4 fields.
        idn = {'vendor': None, 'model': None,
               'serial': None, 'firmware': None}
        idn.update(self.get(idn_param))
        t = time.time() - (begin_time or self._t0)

        con_msg = ('Connected to: {vendor} {model} '
                   '(serial:{serial}, firmware:{firmware}) '
                   'in {t:.2f}s'.format(t=t, **idn))
        print(con_msg)

    def __repr__(self):
        """Simplified repr giving just the class and name."""
        return '<{}: {}>'.format(type(self).__name__, self.name)

    def __del__(self):
        """Close the instrument and remove its instance record."""
        try:
            wr = weakref.ref(self)
            if wr in getattr(self, '_instances', []):
                self._instances.remove(wr)
            self.close()
        except:
            pass

    def close(self):
        """
        Irreversibly stop this instrument and free its resources.

        Subclasses should override this if they have other specific
        resources to close.
        """
        if hasattr(self, 'connection') and hasattr(self.connection, 'close'):
            self.connection.close()

        strip_attrs(self, whitelist=['name'])
        self.remove_instance(self)

    @classmethod
    def close_all(cls):
        """
        Try to close all instruments registered in
        `_all_instruments` This is handy for use with atexit to
        ensure that all instruments are closed when a python session is
        closed.

        Examples:
            >>> atexit.register(qc.Instrument.close_all())
        """
        for inststr in list(cls._all_instruments):
            try:
                inst = cls.find_instrument(inststr)
                inst.close()
            except KeyError:
                pass

    @classmethod
    def record_instance(cls, instance):
        """
        Record (a weak ref to) an instance in a class's instance list.

        Also records the instance in list of *all* instruments, and verifies
        that there are no other instruments with the same name.

        Args:
            instance (Instrument): Instance to record

        Raises:
            KeyError: if another instance with the same name is already present
        """
        wr = weakref.ref(instance)
        name = instance.name
        # First insert this instrument in the record of *all* instruments
        # making sure its name is unique
        existing_wr = cls._all_instruments.get(name)
        if existing_wr and existing_wr():
            raise KeyError('Another instrument has the name: {}'.format(name))

        cls._all_instruments[name] = wr

        # Then add it to the record for this specific subclass, using ``_type``
        # to make sure we're not recording it in a base class instance list
        if getattr(cls, '_type', None) is not cls:
            cls._type = cls
            cls._instances = []
        cls._instances.append(wr)

    @classmethod
    def instances(cls):
        """
        Get all currently defined instances of this instrument class.

        You can use this to get the objects back if you lose track of them,
        and it's also used by the test system to find objects to test against.

        Returns:
            List[Instrument]]
        """
        if getattr(cls, '_type', None) is not cls:
            # only instances of a superclass - we want instances of this
            # exact class only
            return []
        return [wr() for wr in getattr(cls, '_instances', []) if wr()]

    @classmethod
    def remove_instance(cls, instance):
        """
        Remove a particular instance from the record.

        Args:
            instance (Union[Instrument])
        """
        wr = weakref.ref(instance)
        if wr in cls._instances:
            cls._instances.remove(wr)

        # remove from all_instruments too, but don't depend on the
        # name to do it, in case name has changed or been deleted
        all_ins = cls._all_instruments
        for name, ref in list(all_ins.items()):
            if ref is wr:
                del all_ins[name]

    @classmethod
    def find_instrument(cls, name, instrument_class=None):
        """
        Find an existing instrument by name.

        Args:
            name (str)
            instrument_class (Optional[class]): The type of instrument
                you are looking for.

        Returns:
            Union[Instrument]

        Raises:
            KeyError: if no instrument of that name was found, or if its
                reference is invalid (dead).
            TypeError: if a specific class was requested but a different
                type was found
        """
        ins = cls._all_instruments[name]()

        if ins is None:
            del cls._all_instruments[name]
            raise KeyError('Instrument {} has been removed'.format(name))

        if instrument_class is not None:
            if not isinstance(ins, instrument_class):
                raise TypeError(
                    'Instrument {} is {} but {} was requested'.format(
                        name, type(ins), instrument_class))

        return ins

    # `write_raw` and `ask_raw` are the interface to hardware                #
    # `write` and `ask` are standard wrappers to help with error reporting   #
    #

    def write(self, cmd):
        """
        Write a command string with NO response to the hardware.

        Subclasses that transform ``cmd`` should override this method, and in
        it call ``super().write(new_cmd)``. Subclasses that define a new
        hardware communication should instead override ``write_raw``.

        Args:
            cmd (str): the string to send to the instrument

        Raises:
            Exception: wraps any underlying exception with extra context,
                including the command and the instrument.
        """
        try:
            if self._testing:
                self.mocker.write(cmd)
            else:
                self.write_raw(cmd)
        except Exception as e:
            e.args = e.args + ('writing ' + repr(cmd) + ' to ' + repr(self),)
            raise e

    def write_raw(self, cmd):
        """
        Low level method to write a command string to the hardware.

        Subclasses that define a new hardware communication should override
        this method. Subclasses that transform ``cmd`` should instead
        override ``write``.

        Args:
            cmd (str): the string to send to the instrument
        """
        raise NotImplementedError(
            'Instrument {} has not defined a write method'.format(
                type(self).__name__))

    def ask(self, cmd):
        """
        Write a command string to the hardware and return a response.

        Subclasses that transform ``cmd`` should override this method, and in
        it call ``super().ask(new_cmd)``. Subclasses that define a new
        hardware communication should instead override ``ask_raw``.

        Args:
            cmd (str): the string to send to the instrument

        Returns:
            response (str, normally)

        Raises:
            Exception: wraps any underlying exception with extra context,
                including the command and the instrument.
        """
        try:
            if self._testing:
                answer = self.mocker.ask(cmd)
            else:
                answer = self.ask_raw(cmd)

            return answer

        except Exception as e:
            e.args = e.args + ('asking ' + repr(cmd) + ' to ' + repr(self),)
            raise e

    def ask_raw(self, cmd):
        """
        Low level method to write to the hardware and return a response.

        Subclasses that define a new hardware communication should override
        this method. Subclasses that transform ``cmd`` should instead
        override ``ask``.

        Args:
            cmd (str): the string to send to the instrument
        """
        raise NotImplementedError(
            'Instrument {} has not defined an ask method'.format(
                type(self).__name__))<|MERGE_RESOLUTION|>--- conflicted
+++ resolved
@@ -10,12 +10,8 @@
 from qcodes.utils.helpers import DelegateAttributes, strip_attrs, full_class
 from qcodes.utils.metadata import Metadatable
 from qcodes.utils.validators import Anything
-<<<<<<< HEAD
 from .parameter import Parameter
-=======
->>>>>>> 5acbeebe
 from .function import Function
-from .parameter import StandardParameter
 
 
 class InstrumentBase(Metadatable, DelegateAttributes):
@@ -60,9 +56,6 @@
         self.submodules = {}
         super().__init__(**kwargs)
 
-<<<<<<< HEAD
-    def add_parameter(self, name, parameter_class=Parameter, **kwargs):
-=======
     def is_testing(self):
         """Return True if we are testing"""
         return self._testing
@@ -78,9 +71,7 @@
             raise ValueError("Cannot get mock messages if not in testing mode")
         return self.mocker.get_log_messages()
 
-    def add_parameter(self, name, parameter_class=StandardParameter,
-                      **kwargs):
->>>>>>> 5acbeebe
+    def add_parameter(self, name, parameter_class=Parameter, **kwargs):
         """
         Bind one Parameter to this instrument.
 

--- conflicted
+++ resolved
@@ -768,14 +768,9 @@
 
         try:
             if not quiet:
-<<<<<<< HEAD
                 print(repr(self.data_set))
                 print(datetime.now().strftime('Started at %Y-%m-%d %H:%M:%S'))
             self._run_wrapper(set_active=set_active)
-=======
-                print(datetime.now().strftime('Started at %Y-%m-%d %H:%M:%S'))
-            self._run_wrapper()
->>>>>>> acb3b6eb
             ds = self.data_set
         finally:
             if not quiet:

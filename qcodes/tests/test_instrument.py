"""
Test suite for  instument.*
"""
from unittest import TestCase
from qcodes.instrument.base import Instrument
from .instrument_mocks import DummyInstrument, MockParabola
from qcodes.instrument.parameter import ManualParameter
import gc


class TestInstrument(TestCase):

    def setUp(self):
        self.instrument = DummyInstrument(
            name='testdummy', gates=['dac1', 'dac2', 'dac3'])
        self.instrument2 = MockParabola("parabola")

    def tearDown(self):
        # force gc run
        del self.instrument
        del self.instrument2
        gc.collect()

    def test_validate_function(self):
        instrument = self.instrument
        instrument.validate_status()  # test the instrument has valid values

        instrument.dac1._save_val(1000)  # overrule the validator
        with self.assertRaises(Exception):
            instrument.validate_status()

    def test_check_instances(self):
        with self.assertRaises(KeyError):
            DummyInstrument(name='testdummy', gates=['dac1', 'dac2', 'dac3'])

        self.assertEqual(Instrument.instances(), [])
        self.assertEqual(DummyInstrument.instances(), [self.instrument])
        self.assertEqual(self.instrument.instances(), [self.instrument])

    def test_attr_access(self):
        instrument = self.instrument

        # test the instrument works
        instrument.dac1.set(10)
        val = instrument.dac1.get()
        self.assertEqual(val, 10)

        # close the instrument
        instrument.close()

        # make sure we can still print the instrument
        instrument.__repr__()

        # make sure the gate is removed
        self.assertEqual(hasattr(instrument, 'dac1'), False)

    def test_repr(self):
        idn = dict(zip(('vendor', 'model', 'serial', 'firmware'),
                       [None, self.instrument.name, None, None]))
        self.assertEqual(idn, self.instrument.get_idn())

    def test_add_remove_f_p(self):
        with self.assertRaises(KeyError):
                self.instrument.add_parameter('dac1', get_cmd='foo')
        self.instrument.add_function('function', call_cmd='foo')
        with self.assertRaises(KeyError):
                self.instrument.add_function('function', call_cmd='foo')

<<<<<<< HEAD
        gates.add_parameter('modecoded', set_cmd='mem0:{:.0f}',
                            get_cmd='mem0?',
                            val_mapping={'DC': 0.0, 'AC': 1.0},
                            get_parser=float)

        gates.modecoded.set('AC')
        self.assertEqual(gates.moderaw.get(), '1')
        self.assertEqual(gates.modecoded.get(), 'AC')
        self.assertEqual(self.getmem(0), '1')

        gates.moderaw.set('0')
        self.assertEqual(gates.modecoded.get(), 'DC')
        self.assertEqual(gates.moderaw.get(), '0')
        self.assertEqual(self.getmem(0), '0')

        with self.assertRaises(ValueError):
            gates.modecoded.set(0)

        with self.assertRaises(ValueError):
            gates.modecoded.set('0')

    def test_standard_snapshot(self):
        self.maxDiff = None
        snap = self.meter.snapshot()
        strip_qc(snap)
        for psnap in snap['parameters'].values():
            strip_qc(psnap)

        self.assertEqual(snap, {
            '__class__': 'tests.instrument_mocks.MockMeter',
            'name': 'meter',
            'parameters': {
                'IDN': {
                    '__class__': (
                        'qcodes.instrument.parameter.StandardParameter'),
                    'instrument': 'tests.instrument_mocks.MockMeter',
                    'instrument_name': 'meter',
                    'label': 'IDN',
                    'name': 'IDN',
                    'ts': None,
                    'unit': '',
                    'value': None,
                    'vals': '<Anything>'
                },
                'amplitude': {
                    '__class__': (
                        'qcodes.instrument.parameter.StandardParameter'),
                    'instrument': 'tests.instrument_mocks.MockMeter',
                    'instrument_name': 'meter',
                    'label': 'amplitude',
                    'name': 'amplitude',
                    'ts': None,
                    'unit': '',
                    'value': None,
                    'vals': '<Numbers>'
                }
            },
            'functions': {'echo': {}}
        })

        ampsnap = self.meter.snapshot(update=True)['parameters']['amplitude']
        amp = self.meter.get('amplitude')
        self.assertEqual(ampsnap['value'], amp)
        amp_ts = datetime.strptime(ampsnap['ts'], '%Y-%m-%d %H:%M:%S')
        self.assertLessEqual(amp_ts, datetime.now())
        self.assertGreater(amp_ts, datetime.now() - timedelta(seconds=1.1))

    def test_manual_snapshot(self):
        self.source.add_parameter('noise', parameter_class=ManualParameter)
        noise = self.source.noise

        noisesnap = self.source.snapshot()['parameters']['noise']
        strip_qc(noisesnap)
        self.assertEqual(noisesnap, {
            '__class__': 'qcodes.instrument.parameter.ManualParameter',
            'instrument': 'tests.instrument_mocks.MockSource',
            'instrument_name': 'source',
            'label': 'noise',
            'name': 'noise',
            'ts': None,
            'unit': '',
            'value': None,
            'vals': '<Numbers>'
        })

        noise.set(100)
        noisesnap = self.source.snapshot()['parameters']['noise']
        self.assertEqual(noisesnap['value'], 100)

        noise_ts = datetime.strptime(noisesnap['ts'], '%Y-%m-%d %H:%M:%S')
        self.assertLessEqual(noise_ts, datetime.now())
        self.assertGreater(noise_ts, datetime.now() - timedelta(seconds=1.1))

    def tests_get_latest(self):
        self.source.add_parameter('noise', parameter_class=ManualParameter)
        noise = self.source.noise

        self.assertIsNone(noise.get_latest())

        noise.set(100)

        mock_ts = datetime(2000, 3, 4)
        ts_str = mock_ts.strftime('%Y-%m-%d %H:%M:%S')
        noise.setattr('_latest_ts', mock_ts)
        self.assertEqual(noise.snapshot()['ts'], ts_str)

        self.assertEqual(noise.get_latest(), 100)
        self.assertEqual(noise.get_latest.get(), 100)

        # get_latest should not update ts
        self.assertEqual(noise.snapshot()['ts'], ts_str)

        # get_latest is not settable
        with self.assertRaises(AttributeError):
            noise.get_latest.set(50)

    def test_base_instrument_errors(self):
        b = Instrument('silent', server_name=None)

        with self.assertRaises(NotImplementedError):
            b.write('hello!')
        with self.assertRaises(NotImplementedError):
            b.ask('how are you?')

        with self.assertRaises(TypeError):
            b.add_function('skip', call_cmd='skip {}',
                           args=['not a validator'])
        with self.assertRaises(NoCommandError):
            b.add_function('jump')
        with self.assertRaises(NoCommandError):
            b.add_parameter('height')

    def test_manual_parameter(self):
        self.source.add_parameter('bias_resistor',
                                  parameter_class=ManualParameter,
                                  initial_value=1000)
        res = self.source.bias_resistor
        self.assertEqual(res.get(), 1000)

        res.set(1e9)
        self.assertEqual(res.get(), 1e9)
        # default vals is all numbers
        # set / get with __call__ shortcut
        res(-1)
        self.assertEqual(res(), -1)

        self.source.add_parameter('alignment',
                                  parameter_class=ManualParameter,
                                  vals=Enum('lawful', 'neutral', 'chaotic'))
        alignment = self.source.alignment

        # a ManualParameter can have initial_value=None (default) even if
        # that's not a valid value to set later
        self.assertIsNone(alignment.get())
        with self.assertRaises(ValueError):
            alignment.set(None)

        alignment.set('lawful')
        self.assertEqual(alignment.get(), 'lawful')

        # None is the only invalid initial_value you can use
        with self.assertRaises(TypeError):
            self.source.add_parameter('alignment2',
                                      parameter_class=ManualParameter,
                                      initial_value='nearsighted')

    def test_deferred_ops(self):
        gates = self.gates
        c0, c1, c2 = gates.chan0, gates.chan1, gates.chan2

        c0.set(0)
        c1.set(1)
        c2.set(2)

        self.assertEqual((c0 + c1 + c2)(), 3)
        self.assertEqual((10 + (c0**2) + (c1**2) + (c2**2))(), 15)

        d = c1.get_latest / c0.get_latest
        with self.assertRaises(ZeroDivisionError):
            d()

    def test_attr_access(self):
        instrument = self.gates

        # set one attribute with nested levels
        instrument.setattr('d1', {'a': {1: 2}})

        # get the whole dict
        self.assertEqual(instrument.getattr('d1'), {'a': {1: 2}})
        self.assertEqual(instrument.getattr('d1', 55), {'a': {1: 2}})

        # get parts
        self.assertEqual(instrument.getattr('d1["a"]'), {1: 2})
        self.assertEqual(instrument.getattr("d1['a'][1]"), 2)
        self.assertEqual(instrument.getattr('d1["a"][1]', 3), 2)

        # add an attribute inside, then delete it again
        instrument.setattr('d1["a"][2]', 23)
        self.assertEqual(instrument.getattr('d1'), {'a': {1: 2, 2: 23}})
        instrument.delattr('d1["a"][2]')
        self.assertEqual(instrument.getattr('d1'), {'a': {1: 2}})

        # test restarting the InstrumentServer - this clears these attrs
        instrument._manager.restart()
        self.assertIsNone(instrument.getattr('d1', None))

    def test_component_attr_access(self):
        instrument = self.gates
        method = instrument.add5
        parameter = instrument.chan1
        function = instrument.reset

        # RemoteMethod objects have no attributes besides __doc__, so test
        # that this gets appropriately decorated
        self.assertIn('RemoteMethod add5 in RemoteInstrument', method.__doc__)
        # and also contains the remote doc
        self.assertIn('not the same function as the original method',
                      method.__doc__)

        # unit is a remote attribute of parameters
        # this one is initially blank
        self.assertEqual(parameter.unit, '')
        parameter.unit = 'Smoots'
        self.assertEqual(parameter.unit, 'Smoots')
        self.assertNotIn('unit', parameter.__dict__)
        self.assertEqual(instrument.getattr(parameter.name + '.unit'),
                         'Smoots')
        # we can delete it remotely, and this is reflected in dir()
        self.assertIn('unit', dir(parameter))
        del parameter.unit
        self.assertNotIn('unit', dir(parameter))
        with self.assertRaises(AttributeError):
            parameter.unit

        # and set it again, it's still remote.
        parameter.unit = 'Furlongs per fortnight'
        self.assertIn('unit', dir(parameter))
        self.assertEqual(parameter.unit, 'Furlongs per fortnight')
        self.assertNotIn('unit', parameter.__dict__)
        self.assertEqual(instrument.getattr(parameter.name + '.unit'),
                         'Furlongs per fortnight')
        # we get the correct result if someone else sets it on the server
        instrument._write_server('setattr', parameter.name + '.unit', 'T')
        self.assertEqual(parameter.unit, 'T')
        self.assertEqual(parameter.getattr('unit'), 'T')

        # attributes not specified as remote are local
        with self.assertRaises(AttributeError):
            parameter.something
        parameter.something = 42
        self.assertEqual(parameter.something, 42)
        self.assertEqual(parameter.__dict__['something'], 42)
        with self.assertRaises(AttributeError):
            instrument.getattr(parameter.name + '.something')
        with self.assertRaises(AttributeError):
            # getattr method is only for remote attributes
            parameter.getattr('something')
        self.assertIn('something', dir(parameter))
        del parameter.something
        self.assertNotIn('something', dir(parameter))
        with self.assertRaises(AttributeError):
            parameter.something

        # call a remote method
        self.assertEqual(set(parameter.callattr('get_attrs')),
                         parameter._attrs)

        # functions have remote attributes too
        self.assertEqual(function._args, [])
        self.assertNotIn('_args', function.__dict__)
        function._args = 'args!'
        self.assertEqual(function._args, 'args!')

        # a component with no docstring still gets the decoration
        foo = instrument.foo
        self.assertEqual(foo.__doc__,
                         'RemoteParameter foo in RemoteInstrument gates')

    def test_update_components(self):
        gates = self.gates

        gates.delattr('chan0.label')
        gates.setattr('chan0.cheese', 'gorgonzola')
        # we've altered the server copy, but not the RemoteParameter
        self.assertIn('label', gates.chan0._attrs)
        self.assertNotIn('cheese', gates.chan0._attrs)
        # keep a reference to the original chan0 RemoteParameter to make sure
        # it is still the same object later
        chan0_original = gates.chan0

        gates.update()

        self.assertIs(gates.chan0, chan0_original)
        # now the RemoteParameter should have the updates
        self.assertNotIn('label', gates.chan0._attrs)
        self.assertIn('cheese', gates.chan0._attrs)

    def test_add_delete_components(self):
        gates = self.gates

        # rather than call gates.add_parameter, which has a special proxy
        # on the remote so it updates the components immediately, we'll call
        # the server version directly
        attr_list = gates.callattr('add_parameter', 'chan0X', get_cmd='c0?',
                                   set_cmd='c0:{:.4f}', get_parser=float)
        gates.delattr('parameters["chan0"]')

        # the RemoteInstrument does not have these changes yet
        self.assertIn('chan0', gates.parameters)
        self.assertNotIn('chan0X', gates.parameters)

        gates.update()

        # now the RemoteInstrument has the changes
        self.assertNotIn('chan0', gates.parameters)
        self.assertIn('chan0X', gates.parameters)
        self.assertEqual(gates.chan0X._attrs, set(attr_list))

    def test_reprs(self):
        gates = self.gates
        self.assertIn(gates.name, repr(gates))
        self.assertIn('chan1', repr(gates.chan1))
        self.assertIn('reset', repr(gates.reset))

    def test_remote_sweep_values(self):
        chan1 = self.gates.chan1

        sv1 = chan1[1:4:1]
        self.assertEqual(len(sv1), 3)
        self.assertIn(2, sv1)

        sv2 = chan1.sweep(start=2, stop=3, num=6)
        self.assertEqual(len(sv2), 6)
        self.assertIn(2.2, sv2)

    def test_add_function(self):
        gates = self.gates
        # add a function remotely
        gates.add_function('reset2', call_cmd='rst')
        gates.chan1(4)
        self.assertEqual(gates.chan1(), 4)
        gates.reset2()
        self.assertEqual(gates.chan1(), 0)


class TestLocalMock(TestCase):

    @classmethod
    def setUpClass(cls):
        cls.model = AMockModel()

        cls.gates = MockGates(model=cls.model, server_name=None)
        cls.source = MockSource(model=cls.model, server_name=None)
        cls.meter = MockMeter(model=cls.model, server_name=None)

    @classmethod
    def tearDownClass(cls):
        cls.model.close()
        for instrument in [cls.gates, cls.source, cls.meter]:
            instrument.close()

    def test_local(self):
        self.gates.chan1.set(3.33)
        self.assertEqual(self.gates.chan1.get(), 3.33)

        self.gates.reset()
        self.assertEqual(self.gates.chan1.get(), 0)

        with self.assertRaises(ValueError):
            self.gates.ask('knock knock? Oh never mind.')
=======
        self.instrument.add_function('dac1', call_cmd='foo')
        # test custom __get_attr__
        self.instrument['function']
        # by desgin one gets the parameter if a function exists and has same
        # name
        dac1 = self.instrument['dac1']
        self.assertTrue(isinstance(dac1, ManualParameter))
>>>>>>> 0035a77c

    def test_instances(self):
        instruments = [self.instrument, self.instrument2]
        for instrument in instruments:
            for other_instrument in instruments:
                instances = instrument.instances()
                # check that each instrument is in only its own
                if other_instrument is instrument:
                    self.assertIn(instrument, instances)
                else:
                    self.assertNotIn(other_instrument, instances)

                # check that we can find each instrument from any other
                self.assertEqual(
                    instrument,
                    other_instrument.find_instrument(instrument.name))

            # check that we can find this instrument from the base class
            self.assertEqual(instrument,
                             Instrument.find_instrument(instrument.name))<|MERGE_RESOLUTION|>--- conflicted
+++ resolved
@@ -66,378 +66,6 @@
         with self.assertRaises(KeyError):
                 self.instrument.add_function('function', call_cmd='foo')
 
-<<<<<<< HEAD
-        gates.add_parameter('modecoded', set_cmd='mem0:{:.0f}',
-                            get_cmd='mem0?',
-                            val_mapping={'DC': 0.0, 'AC': 1.0},
-                            get_parser=float)
-
-        gates.modecoded.set('AC')
-        self.assertEqual(gates.moderaw.get(), '1')
-        self.assertEqual(gates.modecoded.get(), 'AC')
-        self.assertEqual(self.getmem(0), '1')
-
-        gates.moderaw.set('0')
-        self.assertEqual(gates.modecoded.get(), 'DC')
-        self.assertEqual(gates.moderaw.get(), '0')
-        self.assertEqual(self.getmem(0), '0')
-
-        with self.assertRaises(ValueError):
-            gates.modecoded.set(0)
-
-        with self.assertRaises(ValueError):
-            gates.modecoded.set('0')
-
-    def test_standard_snapshot(self):
-        self.maxDiff = None
-        snap = self.meter.snapshot()
-        strip_qc(snap)
-        for psnap in snap['parameters'].values():
-            strip_qc(psnap)
-
-        self.assertEqual(snap, {
-            '__class__': 'tests.instrument_mocks.MockMeter',
-            'name': 'meter',
-            'parameters': {
-                'IDN': {
-                    '__class__': (
-                        'qcodes.instrument.parameter.StandardParameter'),
-                    'instrument': 'tests.instrument_mocks.MockMeter',
-                    'instrument_name': 'meter',
-                    'label': 'IDN',
-                    'name': 'IDN',
-                    'ts': None,
-                    'unit': '',
-                    'value': None,
-                    'vals': '<Anything>'
-                },
-                'amplitude': {
-                    '__class__': (
-                        'qcodes.instrument.parameter.StandardParameter'),
-                    'instrument': 'tests.instrument_mocks.MockMeter',
-                    'instrument_name': 'meter',
-                    'label': 'amplitude',
-                    'name': 'amplitude',
-                    'ts': None,
-                    'unit': '',
-                    'value': None,
-                    'vals': '<Numbers>'
-                }
-            },
-            'functions': {'echo': {}}
-        })
-
-        ampsnap = self.meter.snapshot(update=True)['parameters']['amplitude']
-        amp = self.meter.get('amplitude')
-        self.assertEqual(ampsnap['value'], amp)
-        amp_ts = datetime.strptime(ampsnap['ts'], '%Y-%m-%d %H:%M:%S')
-        self.assertLessEqual(amp_ts, datetime.now())
-        self.assertGreater(amp_ts, datetime.now() - timedelta(seconds=1.1))
-
-    def test_manual_snapshot(self):
-        self.source.add_parameter('noise', parameter_class=ManualParameter)
-        noise = self.source.noise
-
-        noisesnap = self.source.snapshot()['parameters']['noise']
-        strip_qc(noisesnap)
-        self.assertEqual(noisesnap, {
-            '__class__': 'qcodes.instrument.parameter.ManualParameter',
-            'instrument': 'tests.instrument_mocks.MockSource',
-            'instrument_name': 'source',
-            'label': 'noise',
-            'name': 'noise',
-            'ts': None,
-            'unit': '',
-            'value': None,
-            'vals': '<Numbers>'
-        })
-
-        noise.set(100)
-        noisesnap = self.source.snapshot()['parameters']['noise']
-        self.assertEqual(noisesnap['value'], 100)
-
-        noise_ts = datetime.strptime(noisesnap['ts'], '%Y-%m-%d %H:%M:%S')
-        self.assertLessEqual(noise_ts, datetime.now())
-        self.assertGreater(noise_ts, datetime.now() - timedelta(seconds=1.1))
-
-    def tests_get_latest(self):
-        self.source.add_parameter('noise', parameter_class=ManualParameter)
-        noise = self.source.noise
-
-        self.assertIsNone(noise.get_latest())
-
-        noise.set(100)
-
-        mock_ts = datetime(2000, 3, 4)
-        ts_str = mock_ts.strftime('%Y-%m-%d %H:%M:%S')
-        noise.setattr('_latest_ts', mock_ts)
-        self.assertEqual(noise.snapshot()['ts'], ts_str)
-
-        self.assertEqual(noise.get_latest(), 100)
-        self.assertEqual(noise.get_latest.get(), 100)
-
-        # get_latest should not update ts
-        self.assertEqual(noise.snapshot()['ts'], ts_str)
-
-        # get_latest is not settable
-        with self.assertRaises(AttributeError):
-            noise.get_latest.set(50)
-
-    def test_base_instrument_errors(self):
-        b = Instrument('silent', server_name=None)
-
-        with self.assertRaises(NotImplementedError):
-            b.write('hello!')
-        with self.assertRaises(NotImplementedError):
-            b.ask('how are you?')
-
-        with self.assertRaises(TypeError):
-            b.add_function('skip', call_cmd='skip {}',
-                           args=['not a validator'])
-        with self.assertRaises(NoCommandError):
-            b.add_function('jump')
-        with self.assertRaises(NoCommandError):
-            b.add_parameter('height')
-
-    def test_manual_parameter(self):
-        self.source.add_parameter('bias_resistor',
-                                  parameter_class=ManualParameter,
-                                  initial_value=1000)
-        res = self.source.bias_resistor
-        self.assertEqual(res.get(), 1000)
-
-        res.set(1e9)
-        self.assertEqual(res.get(), 1e9)
-        # default vals is all numbers
-        # set / get with __call__ shortcut
-        res(-1)
-        self.assertEqual(res(), -1)
-
-        self.source.add_parameter('alignment',
-                                  parameter_class=ManualParameter,
-                                  vals=Enum('lawful', 'neutral', 'chaotic'))
-        alignment = self.source.alignment
-
-        # a ManualParameter can have initial_value=None (default) even if
-        # that's not a valid value to set later
-        self.assertIsNone(alignment.get())
-        with self.assertRaises(ValueError):
-            alignment.set(None)
-
-        alignment.set('lawful')
-        self.assertEqual(alignment.get(), 'lawful')
-
-        # None is the only invalid initial_value you can use
-        with self.assertRaises(TypeError):
-            self.source.add_parameter('alignment2',
-                                      parameter_class=ManualParameter,
-                                      initial_value='nearsighted')
-
-    def test_deferred_ops(self):
-        gates = self.gates
-        c0, c1, c2 = gates.chan0, gates.chan1, gates.chan2
-
-        c0.set(0)
-        c1.set(1)
-        c2.set(2)
-
-        self.assertEqual((c0 + c1 + c2)(), 3)
-        self.assertEqual((10 + (c0**2) + (c1**2) + (c2**2))(), 15)
-
-        d = c1.get_latest / c0.get_latest
-        with self.assertRaises(ZeroDivisionError):
-            d()
-
-    def test_attr_access(self):
-        instrument = self.gates
-
-        # set one attribute with nested levels
-        instrument.setattr('d1', {'a': {1: 2}})
-
-        # get the whole dict
-        self.assertEqual(instrument.getattr('d1'), {'a': {1: 2}})
-        self.assertEqual(instrument.getattr('d1', 55), {'a': {1: 2}})
-
-        # get parts
-        self.assertEqual(instrument.getattr('d1["a"]'), {1: 2})
-        self.assertEqual(instrument.getattr("d1['a'][1]"), 2)
-        self.assertEqual(instrument.getattr('d1["a"][1]', 3), 2)
-
-        # add an attribute inside, then delete it again
-        instrument.setattr('d1["a"][2]', 23)
-        self.assertEqual(instrument.getattr('d1'), {'a': {1: 2, 2: 23}})
-        instrument.delattr('d1["a"][2]')
-        self.assertEqual(instrument.getattr('d1'), {'a': {1: 2}})
-
-        # test restarting the InstrumentServer - this clears these attrs
-        instrument._manager.restart()
-        self.assertIsNone(instrument.getattr('d1', None))
-
-    def test_component_attr_access(self):
-        instrument = self.gates
-        method = instrument.add5
-        parameter = instrument.chan1
-        function = instrument.reset
-
-        # RemoteMethod objects have no attributes besides __doc__, so test
-        # that this gets appropriately decorated
-        self.assertIn('RemoteMethod add5 in RemoteInstrument', method.__doc__)
-        # and also contains the remote doc
-        self.assertIn('not the same function as the original method',
-                      method.__doc__)
-
-        # unit is a remote attribute of parameters
-        # this one is initially blank
-        self.assertEqual(parameter.unit, '')
-        parameter.unit = 'Smoots'
-        self.assertEqual(parameter.unit, 'Smoots')
-        self.assertNotIn('unit', parameter.__dict__)
-        self.assertEqual(instrument.getattr(parameter.name + '.unit'),
-                         'Smoots')
-        # we can delete it remotely, and this is reflected in dir()
-        self.assertIn('unit', dir(parameter))
-        del parameter.unit
-        self.assertNotIn('unit', dir(parameter))
-        with self.assertRaises(AttributeError):
-            parameter.unit
-
-        # and set it again, it's still remote.
-        parameter.unit = 'Furlongs per fortnight'
-        self.assertIn('unit', dir(parameter))
-        self.assertEqual(parameter.unit, 'Furlongs per fortnight')
-        self.assertNotIn('unit', parameter.__dict__)
-        self.assertEqual(instrument.getattr(parameter.name + '.unit'),
-                         'Furlongs per fortnight')
-        # we get the correct result if someone else sets it on the server
-        instrument._write_server('setattr', parameter.name + '.unit', 'T')
-        self.assertEqual(parameter.unit, 'T')
-        self.assertEqual(parameter.getattr('unit'), 'T')
-
-        # attributes not specified as remote are local
-        with self.assertRaises(AttributeError):
-            parameter.something
-        parameter.something = 42
-        self.assertEqual(parameter.something, 42)
-        self.assertEqual(parameter.__dict__['something'], 42)
-        with self.assertRaises(AttributeError):
-            instrument.getattr(parameter.name + '.something')
-        with self.assertRaises(AttributeError):
-            # getattr method is only for remote attributes
-            parameter.getattr('something')
-        self.assertIn('something', dir(parameter))
-        del parameter.something
-        self.assertNotIn('something', dir(parameter))
-        with self.assertRaises(AttributeError):
-            parameter.something
-
-        # call a remote method
-        self.assertEqual(set(parameter.callattr('get_attrs')),
-                         parameter._attrs)
-
-        # functions have remote attributes too
-        self.assertEqual(function._args, [])
-        self.assertNotIn('_args', function.__dict__)
-        function._args = 'args!'
-        self.assertEqual(function._args, 'args!')
-
-        # a component with no docstring still gets the decoration
-        foo = instrument.foo
-        self.assertEqual(foo.__doc__,
-                         'RemoteParameter foo in RemoteInstrument gates')
-
-    def test_update_components(self):
-        gates = self.gates
-
-        gates.delattr('chan0.label')
-        gates.setattr('chan0.cheese', 'gorgonzola')
-        # we've altered the server copy, but not the RemoteParameter
-        self.assertIn('label', gates.chan0._attrs)
-        self.assertNotIn('cheese', gates.chan0._attrs)
-        # keep a reference to the original chan0 RemoteParameter to make sure
-        # it is still the same object later
-        chan0_original = gates.chan0
-
-        gates.update()
-
-        self.assertIs(gates.chan0, chan0_original)
-        # now the RemoteParameter should have the updates
-        self.assertNotIn('label', gates.chan0._attrs)
-        self.assertIn('cheese', gates.chan0._attrs)
-
-    def test_add_delete_components(self):
-        gates = self.gates
-
-        # rather than call gates.add_parameter, which has a special proxy
-        # on the remote so it updates the components immediately, we'll call
-        # the server version directly
-        attr_list = gates.callattr('add_parameter', 'chan0X', get_cmd='c0?',
-                                   set_cmd='c0:{:.4f}', get_parser=float)
-        gates.delattr('parameters["chan0"]')
-
-        # the RemoteInstrument does not have these changes yet
-        self.assertIn('chan0', gates.parameters)
-        self.assertNotIn('chan0X', gates.parameters)
-
-        gates.update()
-
-        # now the RemoteInstrument has the changes
-        self.assertNotIn('chan0', gates.parameters)
-        self.assertIn('chan0X', gates.parameters)
-        self.assertEqual(gates.chan0X._attrs, set(attr_list))
-
-    def test_reprs(self):
-        gates = self.gates
-        self.assertIn(gates.name, repr(gates))
-        self.assertIn('chan1', repr(gates.chan1))
-        self.assertIn('reset', repr(gates.reset))
-
-    def test_remote_sweep_values(self):
-        chan1 = self.gates.chan1
-
-        sv1 = chan1[1:4:1]
-        self.assertEqual(len(sv1), 3)
-        self.assertIn(2, sv1)
-
-        sv2 = chan1.sweep(start=2, stop=3, num=6)
-        self.assertEqual(len(sv2), 6)
-        self.assertIn(2.2, sv2)
-
-    def test_add_function(self):
-        gates = self.gates
-        # add a function remotely
-        gates.add_function('reset2', call_cmd='rst')
-        gates.chan1(4)
-        self.assertEqual(gates.chan1(), 4)
-        gates.reset2()
-        self.assertEqual(gates.chan1(), 0)
-
-
-class TestLocalMock(TestCase):
-
-    @classmethod
-    def setUpClass(cls):
-        cls.model = AMockModel()
-
-        cls.gates = MockGates(model=cls.model, server_name=None)
-        cls.source = MockSource(model=cls.model, server_name=None)
-        cls.meter = MockMeter(model=cls.model, server_name=None)
-
-    @classmethod
-    def tearDownClass(cls):
-        cls.model.close()
-        for instrument in [cls.gates, cls.source, cls.meter]:
-            instrument.close()
-
-    def test_local(self):
-        self.gates.chan1.set(3.33)
-        self.assertEqual(self.gates.chan1.get(), 3.33)
-
-        self.gates.reset()
-        self.assertEqual(self.gates.chan1.get(), 0)
-
-        with self.assertRaises(ValueError):
-            self.gates.ask('knock knock? Oh never mind.')
-=======
         self.instrument.add_function('dac1', call_cmd='foo')
         # test custom __get_attr__
         self.instrument['function']
@@ -445,7 +73,6 @@
         # name
         dac1 = self.instrument['dac1']
         self.assertTrue(isinstance(dac1, ManualParameter))
->>>>>>> 0035a77c
 
     def test_instances(self):
         instruments = [self.instrument, self.instrument2]

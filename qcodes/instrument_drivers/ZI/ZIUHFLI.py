--- conflicted
+++ resolved
@@ -2,12 +2,7 @@
 import logging
 import numpy as np
 from functools import partial
-<<<<<<< HEAD
-
 from typing import Callable, List, Union
-=======
-from typing import Callable, List
->>>>>>> 5592b3e3
 
 try:
     import zhinst.utils
@@ -264,12 +259,8 @@
         has been armed. The action must be a callable taking zero
         arguments
         """
-<<<<<<< HEAD
-        self._scopeactions.append(action)
-=======
         if action not in self._scopeactions:
             self._scopeactions.append(action)
->>>>>>> 5592b3e3
 
     @property
     def post_trigger_actions(self) -> List[Callable]:
@@ -481,14 +472,6 @@
                 # measurement is interrupted
                 self._instrument.daq.setInt('/{}/scopes/0/single'.format(self._instrument.device), 1)
 
-<<<<<<< HEAD
-                scope = self._instrument.scope  # There are issues reusing the scope.
-                scope.set('scopeModule/clearhistory', 1)
-
-                # Start the scope triggering/acquiring
-                params['scope_runstop'].set('run')  # set /dev/scopes/0/enable to 1
-=======
-
                 scope = self._instrument.scope
                 scope.set('scopeModule/clearhistory', 1)
 
@@ -497,7 +480,6 @@
                 params['scope_runstop'].set('run')
 
                 self._instrument.daq.sync()
->>>>>>> 5592b3e3
 
                 log.debug('Starting ZI scope acquisition.')
                 # Start something... hauling data from the scopeModule?

--- conflicted
+++ resolved
@@ -8,11 +8,7 @@
 
 import numpy as np
 
-<<<<<<< HEAD
-from typing import Union, Type, TypeVar
-=======
 from typing import Union, Type, TypeVar, Optional
->>>>>>> 51c26835
 NormOrder = Union[str, float]
 T = TypeVar('T', bound='FieldVector')
 
@@ -21,10 +17,6 @@
     attributes = ["x", "y", "z", "r", "theta", "phi", "rho"]
     repr_format = "cartesian"
 
-<<<<<<< HEAD
-    def __init__(self, x=None, y=None, z=None, r=None, theta=None, phi=None,
-                 rho=None):
-=======
     def __init__(self,
                  x: Optional[float] = None,
                  y: Optional[float] = None,
@@ -33,7 +25,6 @@
                  theta: Optional[float] = None,
                  phi: Optional[float] = None,
                  rho: Optional[float] = None):
->>>>>>> 51c26835
         """
         All arguments are optional, however the user needs to provide
         one of the following combinations for a meaningful computation:
@@ -86,11 +77,7 @@
             self._set_attribute_value(attr_name, value)
 
     def __getnewargs__(self):
-<<<<<<< HEAD
-        return (self.x, self.y, self.z)
-=======
         return self.x, self.y, self.z
->>>>>>> 51c26835
 
     @staticmethod
     def _cartesian_to_other(x, y, z):
@@ -159,11 +146,7 @@
                 self._set_attribute_values(FieldVector.attributes, new_values)
                 break
 
-<<<<<<< HEAD
-    def copy(self : T, other : T):
-=======
     def copy(self: T, other: T):
->>>>>>> 51c26835
         """Copy the properties of other vector to yourself"""
         for att in FieldVector.attributes:
             value = getattr(other, "_" + att)
@@ -314,53 +297,15 @@
 
     # NB: we disable the pylint warning here so that we can match
     #     NumPy's naming convention for the norm method.
-<<<<<<< HEAD
-    def norm(self, ord : NormOrder = 2) -> float: # pylint: disable=redefined-builtin
-=======
     def norm(self,
              ord: NormOrder = 2  # pylint: disable=redefined-builtin
              ) -> float:
->>>>>>> 51c26835
         """
         Returns the norm of this field vector. See np.norm
         for the definition of the ord keyword argument.
         """
         return np.linalg.norm([self.x, self.y, self.z], ord=ord)
 
-<<<<<<< HEAD
-    def distance(self, other, ord : NormOrder = 2) -> float: # pylint: disable=redefined-builtin
-        return (self - other).norm(ord=ord)
-
-    @property
-    def x(self) -> float:
-        return self._x
-
-    @property
-    def y(self) -> float:
-        return self._y
-
-    @property
-    def z(self) -> float:
-        return self._z
-
-    @property
-    def rho(self) -> float:
-        return self._rho
-
-    @property
-    def theta(self) -> float:
-        return np.degrees(self._theta)
-
-    @property
-    def r(self) -> float:
-        return self._r
-
-    @property
-    def phi(self) -> float:
-        return np.degrees(self._phi)
-
-    ## Representation Methods ##
-=======
     def distance(self, other,
                  ord: NormOrder = 2  # pylint: disable=redefined-builtin
                  ) -> float:
@@ -395,7 +340,6 @@
         return float(np.degrees(self._phi))
 
     # Representation Methods #
->>>>>>> 51c26835
 
     def repr_cartesian(self) -> str:
         return f"FieldVector(x={self.x}, y={self.y}, z={self.z})"
@@ -416,36 +360,22 @@
         else:
             return super().__repr__()
 
-<<<<<<< HEAD
-    ## Homogenous Coordinates ##
-=======
     # Homogeneous Coordinates #
->>>>>>> 51c26835
 
     def as_homogeneous(self) -> np.ndarray:
         return np.array([self.x, self.y, self.z, 1])
 
     @classmethod
-<<<<<<< HEAD
-    def from_homogeneous(cls : Type[T], hvec : np.ndarray) -> T:
-        # Homogenous coordinates define an equivalence relation
-=======
     def from_homogeneous(cls: Type[T], hvec: np.ndarray) -> T:
         # Homogeneous coordinates define an equivalence relation
->>>>>>> 51c26835
         #     [x / s, y / s, z / s, 1] == [x, y, z, s].
         # More generally,
         #     [x, y, z, s] == [x', y', z', s']
         #     iff x / s == x' / s',
         #         y / s == y' / s', and
         #         z / s == z' / s'.
-<<<<<<< HEAD
-        # This definition has the consequence that for any
-        # w, w * [x, y, z, s] == [x, y, z, s].
-=======
         # This definition has the consequence that for any w,
         # w * [x, y, z, s] == [x, y, z, s].
->>>>>>> 51c26835
         # Thus, we start by rescaling such that s == 1.
         hvec /= hvec[-1]
         return cls(

--- conflicted
+++ resolved
@@ -33,15 +33,11 @@
                                         get_run_timestamp_from_run_id,
                                         get_completed_timestamp_from_run_id,
                                         update_run_description,
-<<<<<<< HEAD
-                                        run_exists)
-from qcodes.dataset.sqlite_storage_interface import SqliteStorageInterface
-from qcodes.dataset.data_storage_interface import DataStorageInterface
-=======
                                         run_exists, remove_trigger,
                                         make_connection_plus_from,
                                         ConnectionPlus)
->>>>>>> d0ebb165
+from qcodes.dataset.sqlite_storage_interface import SqliteStorageInterface
+from qcodes.dataset.data_storage_interface import DataStorageInterface
 
 from qcodes.dataset.descriptions import RunDescriber
 from qcodes.dataset.dependencies import InterDependencies

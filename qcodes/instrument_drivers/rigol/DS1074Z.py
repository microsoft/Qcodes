from typing import Union
import numpy as np

from qcodes import VisaInstrument
from qcodes import InstrumentChannel
from qcodes import Instrument
from qcodes import ChannelList
from qcodes import ParameterWithSetpoints, Parameter
from qcodes.utils.validators import Numbers, Enum
from qcodes.utils.validators import Arrays


class RigolDS1074ZChannel(InstrumentChannel):
    """
    Contains methods and attributes specific to the Rigol
    oscilloscope channels.

    The output trace from each channel of the oscilloscope
    can be obtained using 'trace' parameter.
    """

    def __init__(self,
                 parent: Union[Instrument, 'InstrumentChannel'],
                 name: str,
                 channel
                 ):
        super().__init__(parent, name)
        self.channel = channel

        self.add_parameter("vertical_scale",
                           get_cmd=":CHANnel{}:SCALe?".format(channel),
                           set_cmd=":CHANnel{}:SCALe {}".format(channel, "{}"),
                           get_parser=float
                           )

        self.add_parameter("trace",
                           get_cmd=self._get_full_trace,
                           vals=Arrays(shape=(self.parent.waveform_npoints,)),
                           setpoints=(self.parent.time_axis,),
                           unit='V',
                           parameter_class=ParameterWithSetpoints
                           )

    def _get_full_trace(self):
        y_ori = self.root_instrument.waveform_yorigin()
        y_increm = self.root_instrument.waveform_yincrem()
        y_ref = self.root_instrument.waveform_yref()
        y_raw = self._get_raw_trace()
        y_raw_shifted = y_raw - y_ori - y_ref
        full_data = np.multiply(y_raw_shifted, y_increm)
        return full_data

    def _get_raw_trace(self) -> np.ndarray:
        # set the out type from oscilloscope channels to WORD
        self.root_instrument.write(':WAVeform:FORMat WORD')

        # set the channel from where data will be obtained
        self.root_instrument.data_source(f"CHAN{self.channel}")

        # Obtain the trace
        raw_trace_val = self.root_instrument.visa_handle.query_binary_values(
            'WAV:DATA?',
            datatype='h',
            is_big_endian=False,
            expect_termination=False)
        return np.array(raw_trace_val)


class DS1074Z(VisaInstrument):
    """
    The QCoDeS drivers for Oscilloscope Rigol DS1074Z.

    Args:
<<<<<<< HEAD
        name: name of the instrument.
        address: VISA address of the instrument.
        timeout: Seconds to allow for responses. Default ``5``
        terminator: terminator for SCPI commands.
=======
        name (str): name of the instrument.
        address (str): VISA address of the instrument.
        timeout (int, float): Seconds to allow for responses.
        terminator (str): terminator for SCPI commands.
>>>>>>> 1cdacf34
    """

    def __init__(self, name, address, **kwargs):
        super().__init__(name, address, terminator='\n', timeout=5, **kwargs)

        self.add_parameter('waveform_xorigin',
                           get_cmd='WAVeform:XORigin?',
                           unit='s',
                           get_parser=float
                           )

        self.add_parameter('waveform_xincrem',
                           get_cmd=':WAVeform:XINCrement?',
                           unit='s',
                           get_parser=float
                           )

        self.add_parameter('waveform_npoints',
                           get_cmd='WAV:POIN?',
                           set_cmd='WAV:POIN {}',
                           unit='s',
                           get_parser=int
                           )

        self.add_parameter('waveform_yorigin',
                           get_cmd='WAVeform:YORigin?',
                           unit='V',
                           get_parser=float
                           )

        self.add_parameter('waveform_yincrem',
                           get_cmd=':WAVeform:YINCrement?',
                           unit='V',
                           get_parser=float
                           )

        self.add_parameter('waveform_yref',
                           get_cmd=':WAVeform:YREFerence?',
                           unit='V',
                           get_parser=float
                           )

        self.add_parameter('trigger_mode',
                           get_cmd=':TRIGger:MODE?',
                           set_cmd=':TRIGger:MODE {}',
                           unit='V',
                           vals=Enum('EDGe',
                                     'PULSe', 'PULS',
                                     'VIDeo', 'VID',
                                     'PATTern', 'PATT'),
                           get_parser=str
                           )


        # trigger source
        self.add_parameter('trigger_level',
                           unit='V',
                           get_cmd=self._get_trigger_level,
                           set_cmd=self._set_trigger_level,
                           vals=Numbers()
                           )

        self.add_parameter('trigger_edge_source',
                           label='Source channel for the edge trigger',
                           get_cmd=':TRIGger:EDGE:SOURce?',
                           set_cmd=':TRIGger:EDGE:SOURce {}',
                           vals=Enum(*(
                               ['CHANnel{}'.format(i) for i in range(1, 4 + 1)] +
                               ['CHAN{}'.format(i) for i in range(1, 4 + 1)]))
                           )

        self.add_parameter('trigger_edge_slope',
                           label='slope of the edge trigger',
                           get_cmd=':TRIGger:EDGE:SLOPe?',
                           set_cmd=':TRIGger:EDGE:SLOPe {}',
                           vals=Enum('positive', 'negative', 'neither')
                           )

        self.add_parameter('data_source',
                           label='Waveform Data source',
                           get_cmd=':WAVeform:SOURce?',
                           set_cmd=':WAVeform:SOURce {}',
                           vals=Enum(*(['CHANnel{}'.format(i) for i in
                                        range(1, 4 + 1)]
                                       + ['CHAN{}'.format(i)
                                          for i in range(1, 4 + 1)])))

        self.add_parameter('time_axis',
                           unit='s',
                           label='time_axis',
                           set_cmd=False,
                           get_cmd=self._get_time_axis,
                           parameter_class=Parameter,
                           vals=Arrays(shape=(self.waveform_npoints,))
                           )

        channels = ChannelList(self,
                               "Channels",
                               RigolDS1074ZChannel,
                               snapshotable=False
                               )

        for channel_number in range(1, 5):
            channel = RigolDS1074ZChannel(self,
                                          "ch{}".format(channel_number),
                                          channel_number
                                          )
            channels.append(channel)

        channels.lock()
        self.add_submodule('channels', channels)

    def _get_time_axis(self):
        xorigin = self.waveform_xorigin()
        xincrem = self.waveform_xincrem()
        npts = self.waveform_npoints()
        xdata = np.linspace(xorigin, npts * xincrem + xorigin, npts)
        return xdata

    def _get_trigger_level(self):
        _trigger_level = self.root_instrument.\
            ask(f":TRIGger:{self.trigger_mode()}:LEVel?")
        return _trigger_level

    def _set_trigger_level(self, value):
        self.root_instrument.\
            write(f":TRIGger:{self.trigger_mode()}:LEVel {value}")<|MERGE_RESOLUTION|>--- conflicted
+++ resolved
@@ -71,17 +71,10 @@
     The QCoDeS drivers for Oscilloscope Rigol DS1074Z.
 
     Args:
-<<<<<<< HEAD
         name: name of the instrument.
         address: VISA address of the instrument.
-        timeout: Seconds to allow for responses. Default ``5``
+        timeout: Seconds to allow for responses.
         terminator: terminator for SCPI commands.
-=======
-        name (str): name of the instrument.
-        address (str): VISA address of the instrument.
-        timeout (int, float): Seconds to allow for responses.
-        terminator (str): terminator for SCPI commands.
->>>>>>> 1cdacf34
     """
 
     def __init__(self, name, address, **kwargs):

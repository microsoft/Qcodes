--- conflicted
+++ resolved
@@ -67,14 +67,14 @@
     return qcodes.config["station"]["use_monitor"]
 
 
-<<<<<<< HEAD
 ChannelOrInstrumentBase = Union[InstrumentBase, ChannelList]
-=======
+
+
 class ValidationWarning(Warning):
     """Replacement for jsonschema.error.ValidationError as warning."""
 
     pass
->>>>>>> 6279ee29
+
 
 
 class Station(Metadatable, DelegateAttributes):

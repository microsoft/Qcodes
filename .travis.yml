--- conflicted
+++ resolved
@@ -13,11 +13,7 @@
   only:
     - master
 
-<<<<<<< HEAD
-# singal that we are on travis
-=======
 # signal that we are on travis
->>>>>>> d8d71d30
 # to disable things that expect an
 # X Display
 #
@@ -27,27 +23,16 @@
 install:
     - pip install --upgrade pip
     - pip install -r requirements.txt
-<<<<<<< HEAD
-    - python setup.py develop
-=======
     - pip install coverage pytest-cov pytest --upgrade
     - pip install -e .
->>>>>>> d8d71d30
 # command to run tests
 script:
     - cd qcodes
     - py.test --cov=qcodes --cov-report xml --cov-config=.coveragerc
 
 after_success:
-<<<<<<< HEAD
-    # install codacy coverage plugin only on traivs
-    - pip install codacy-coverage sphinx sphinx_rtd_theme jsonschema sphinxcontrib-jsonschema
-    - cd qcodes
-    - coverage xml
-=======
     # install codacy coverage plugin and sphinx only on traivs
     - pip install codacy-coverage sphinx sphinx_rtd_theme jsonschema sphinxcontrib-jsonschema
->>>>>>> d8d71d30
     - python-codacy-coverage -r coverage.xml
     - cd ..
     # build the docs

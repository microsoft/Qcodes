"""
Live plotting in Jupyter notebooks
using the nbagg backend and matplotlib
"""
from collections import Mapping
from functools import partial

import matplotlib.pyplot as plt
from matplotlib.transforms import Bbox
import numpy as np
from numpy.ma import masked_invalid, getmask

from .base import BasePlot

from qcodes import config

matplot_config = config['user'].get('matplot', {})

class MatPlot(BasePlot):
    """
    Plot x/y lines or x/y/z heatmap data. The first trace may be included
    in the constructor, other traces can be added with MatPlot.add()
    Args:
        *args: shortcut to provide the x/y/z data. See BasePlot.add
        figsize (Tuple[Float, Float]): (width, height) tuple in inches to pass to plt.figure
            default (8, 5)
        interval: period in seconds between update checks
        subplots: either a sequence (args) or mapping (kwargs) to pass to
            plt.subplots. default is a single simple subplot (1, 1)
            you can use this to pass kwargs to the plt.figure constructor
        num: integer or None
            specifies the index of the matplotlib figure window to use. If None
            then open a new window
        **kwargs: passed along to MatPlot.add() to add the first data trace
    """
    def __init__(self, *args, figsize=None, interval=1, subplots=None, num=None,
                 **kwargs):

        super().__init__(interval)

        self._init_plot(subplots, figsize, num=num)
        if args or kwargs:
            self.add(*args, **kwargs)

        self.tight_layout()

    def __getitem__(self, key):
        return self.subplots[key]

    def _init_plot(self, subplots=None, figsize=None, num=None):
        if isinstance(subplots, Mapping):
            if figsize is None:
                figsize = (6, 4)
            self.fig, self.subplots = plt.subplots(figsize=figsize, num=num,
                                                   **subplots)
        else:
            if subplots is None:
                subplots = (1, 1)
            elif isinstance(subplots, int):
                subplots = (1, subplots)

            if figsize is None:
                figsize = (min(3 + 3 * subplots[1], 12), 1 + 3 * subplots[0])

            self.fig, self.subplots = plt.subplots(*subplots, num=num,
                                                   figsize=figsize)

        # Test if subplots is actually a single axis
        if not isinstance(self.subplots, np.ndarray):
            self.subplots = np.array([self.subplots])

        # Flatten subplots in case it is a 2D array
        self.subplots = np.ndarray.flatten(self.subplots)
        for k, subplot in enumerate(self.subplots):
            subplot.add = partial(self.add, subplot=k)


        self.title = self.fig.suptitle('')

    def clear(self, subplots=None, figsize=None):
        """
        Clears the plot window and removes all subplots and traces
        so that the window can be reused.
        """
        self.traces = []
        self.fig.clf()
        self._init_plot(subplots, figsize, num=self.fig.number)

    def add_to_plot(self, use_offset=False, **kwargs):
        """
        adds one trace to this MatPlot.
        use_offset (bool, Optional): Whether or not axes can have an offset
        kwargs: with the following exceptions (mostly the data!), these are
            passed directly to the matplotlib plotting routine.
            `subplot`: the 1-based axes number to append to (default 1)
            if kwargs include `z`, we will draw a heatmap (ax.pcolormesh):
                `x`, `y`, and `z` are passed as positional args to pcolormesh
            without `z` we draw a scatter/lines plot (ax.plot):
                `x`, `y`, and `fmt` (if present) are passed as positional args
        """
        # TODO some way to specify overlaid axes?
        ax = self._get_axes(**kwargs)
        if 'z' in kwargs:
            plot_object = self._draw_pcolormesh(ax, **kwargs)
        else:
            plot_object = self._draw_plot(ax, **kwargs)

        # Specify if axes can have offset or not
        ax.ticklabel_format(useOffset=use_offset)

        self._update_labels(ax, kwargs)
        prev_default_title = self.get_default_title()

        self.traces.append({
            'config': kwargs,
            'plot_object': plot_object
        })

        if prev_default_title == self.title.get_text():
            # in case the user has updated title, don't change it anymore
            self.title.set_text(self.get_default_title())

        self.tight_layout()

    def _get_axes(self, subplot=0, **kwargs):
        return self.subplots[subplot]

    def _update_labels(self, ax, config):
        for axletter in ("x", "y"):
            if axletter+'label' in config:
                label = config[axletter+'label']
            else:
                label = None

            # find if any kwarg from plot.add in the base class
            # matches xunit or yunit, signaling a custom unit
            if axletter+'unit' in config:
                unit = config[axletter+'unit']
            else:
                unit = None

            #  find ( more hope to) unit and label from
            # the data array inside the config
            getter = getattr(ax, "get_{}label".format(axletter))
            if axletter in config and not getter():
                # now if we did not have any kwarg for label or unit
                # fallback to the data_array
                if unit is None:
                    _, unit = self.get_label(config[axletter])
                if label is None:
                    label, _ = self.get_label(config[axletter])
            elif getter():
                # The axis already has label. Assume that is correct
                # We should probably check consistent units and error or warn
                # if not consistent. It's also not at all clear how to handle
                # labels/names as these will in general not be consistent on
                # at least one axis
                return
            axsetter = getattr(ax, "set_{}label".format(axletter))
            axsetter("{} ({})".format(label, unit))

    def update_plot(self):
        """
        update the plot. The DataSets themselves have already been updated
        in update, here we just push the changes to the plot.
        """
        # matplotlib doesn't know how to autoscale to a pcolormesh after the
        # first draw (relim ignores it...) so we have to do this ourselves
        bboxes = dict(zip(self.subplots, [[] for p in self.subplots]))

        for trace in self.traces:
            config = trace['config']
            plot_object = trace['plot_object']
            if 'z' in config:
                # pcolormesh doesn't seem to allow editing x and y data, only z
                # so instead, we'll remove and re-add the data.
                if plot_object:
                    plot_object.remove()

                ax = self._get_axes(**config)
                plot_object = self._draw_pcolormesh(ax, **config)
                trace['plot_object'] = plot_object

                if plot_object:
                    bboxes[plot_object.axes].append(
                        plot_object.get_datalim(plot_object.axes.transData))
            else:
                for axletter in 'xy':
                    setter = 'set_' + axletter + 'data'
                    if axletter in config:
                        getattr(plot_object, setter)(config[axletter])

        for ax in self.subplots:
            if ax.get_autoscale_on():
                ax.relim()
                if bboxes[ax]:
                    bbox = Bbox.union(bboxes[ax])
                    if np.all(np.isfinite(ax.dataLim)):
                        # should take care of the case of lines + heatmaps
                        # where there's already a finite dataLim from relim
                        ax.dataLim.set(Bbox.union(ax.dataLim, bbox))
                    else:
                        # when there's only a heatmap, relim gives inf bounds
                        # so just completely overwrite it
                        ax.dataLim = bbox
                ax.autoscale()

        self.fig.canvas.draw()

    def _draw_plot(self, ax, y, x=None, fmt=None, subplot=1,
                   xlabel=None,
                   ylabel=None,
                   zlabel=None,
                   xunit=None,
                   yunit=None,
                    zunit=None,
                   **kwargs):
        # NOTE(alexj)stripping out subplot because which subplot we're in is already
        # described by ax, and it's not a kwarg to matplotlib's ax.plot. But I
        # didn't want to strip it out of kwargs earlier because it should stay
        # part of trace['config'].
        args = [arg for arg in [x, y, fmt] if arg is not None]

        config_settings = matplot_config.get('1D_settings', {})
        settings = {**kwargs, **config_settings}
        line, = ax.plot(*args, **settings)
        return line

    def _draw_pcolormesh(self, ax, z, x=None, y=None, subplot=1,
<<<<<<< HEAD
                         nticks=None, **kwargs):
        """
        Draws a 2D color plot
        Args:
            ax (Axis): Matplotlib axis object to plot in
            z: 2D array of data values
            x (Array, Optional): Array of values along x-axis. Dimensions should
                be either same as z, or equal to length along x-axis.
            y (Array, Optional): Array of values along y-axis. Dimensions should
                be either same as z, or equal to length along y-axis.
            subplot (int, Optional): Deprecated, see alexj notes below
            nticks (int, Optional): preferred number of ticks along axes
            **kwargs: Optional list of kwargs to be passed on to pcolormesh.
                These will overwrite any of the default kwargs in plot_kwargs.
        """

=======
                         xlabel=None,
                         ylabel=None,
                         zlabel=None,
                         xunit=None,
                         yunit=None,
                         zunit=None,
                         **kwargs):
>>>>>>> 0035a77c
        # NOTE(alexj)stripping out subplot because which subplot we're in is already
        # described by ax, and it's not a kwarg to matplotlib's ax.plot. But I
        # didn't want to strip it out of kwargs earlier because it should stay
        # part of trace['config'].
        args_masked = [masked_invalid(arg) for arg in [x, y, z]
                      if arg is not None]

        if np.any([np.all(getmask(arg)) for arg in args_masked]):
            # if the z array is masked, don't draw at all
            # there's nothing to draw, and anyway it throws a warning
            # pcolormesh does not accept masked x and y axes, so we do not need
            # to check for them.
            return False

        if x is not None and y is not None:
            # If x and y are provided, modify the arrays such that they
            # correspond to grid corners instead of grid centers.
            # This is to ensure that pcolormesh centers correctly and
            # does not ignore edge points.
            args = []
            for k, arr in enumerate(args_masked[:-1]):
                # If a two-dimensional array is provided, only consider the
                # first row/column, depending on the axis
                if arr.ndim > 1:
                    arr = arr[0] if k == 0 else arr[:,0]

                if np.ma.is_masked(arr[1]):
                    # Only the first element is not nan, in this case pad with
                    # a value, and separate their values by 1
                    arr_pad = np.pad(arr, (1, 0), mode='symmetric')
                    arr_pad[:2] += [-0.5, 0.5]
                else:
                    # Add padding on both sides equal to endpoints
                    arr_pad = np.pad(arr, (1, 1), mode='symmetric')
                    # Add differences to edgepoints (may be nan)
                    arr_pad[0] += arr_pad[1] - arr_pad[2]
                    arr_pad[-1] += arr_pad[-2] - arr_pad[-3]

                    diff = np.ma.diff(arr_pad) / 2
                    # Insert value at beginning and end of diff to ensure same
                    # length
                    diff = np.insert(diff, 0, diff[0])

                    arr_pad += diff
                    # Ignore final value
                    arr_pad = arr_pad[:-1]
                args.append(masked_invalid(arr_pad))
            args.append(args_masked[-1])
        else:
            # Only the masked value of z is used as a mask
            args = args_masked[-1:]

        # Include default plotting kwargs, which can be overwritten by given
        # kwargs
        config_settings = matplot_config.get('2D_settings', {})
        settings = {**kwargs, **config_settings}
        pc = ax.pcolormesh(*args, **settings)

        # Set x and y limits if arrays are provided
        if x is not None and y is not None:
            ax.set_xlim(np.nanmin(args[0]), np.nanmax(args[0]))
            ax.set_ylim(np.nanmin(args[1]), np.nanmax(args[1]))

        # Specify preferred number of ticks with labels
        if nticks and ax.get_xscale() != 'log' and ax.get_yscale != 'log':
            ax.locator_params(nbins=nticks)

        if getattr(ax, 'qcodes_colorbar', None):
            # update_normal doesn't seem to work...
            ax.qcodes_colorbar.update_bruteforce(pc)
        else:
            # TODO: what if there are several colormeshes on this subplot,
            # do they get the same colorscale?
            # We should make sure they do, and have it include
            # the full range of both.
            ax.qcodes_colorbar = self.fig.colorbar(pc, ax=ax)

            # ideally this should have been in _update_labels, but
            # the colorbar doesn't necessarily exist there.
            # I guess we could create the colorbar no matter what,
            # and just give it a dummy mappable to start, so we could
            # put this where it belongs.
            if zunit is None:
                _, zunit = self.get_label(z)
            if zlabel is None:
                zlabel, _ = self.get_label(z)

            label = "{} ({})".format(zlabel, zunit)
            ax.qcodes_colorbar.set_label(label)

        # Scale colors if z has elements
        cmin = np.nanmin(args_masked[-1])
        cmax = np.nanmax(args_masked[-1])
        ax.qcodes_colorbar.set_clim(cmin, cmax)

        return pc

    def save(self, filename=None):
        """
        Save current plot to filename, by default
        to the location corresponding to the default 
        title.

        Args:
            filename (Optional[str]): Location of the file
        """
        default = "{}.png".format(self.get_default_title())
        filename = filename or default
        self.fig.savefig(filename)

    def tight_layout(self):
        self.fig.tight_layout(rect=[0, 0, 1, 0.95])<|MERGE_RESOLUTION|>--- conflicted
+++ resolved
@@ -20,17 +20,23 @@
     """
     Plot x/y lines or x/y/z heatmap data. The first trace may be included
     in the constructor, other traces can be added with MatPlot.add()
+
     Args:
         *args: shortcut to provide the x/y/z data. See BasePlot.add
+
         figsize (Tuple[Float, Float]): (width, height) tuple in inches to pass to plt.figure
             default (8, 5)
+
         interval: period in seconds between update checks
+
         subplots: either a sequence (args) or mapping (kwargs) to pass to
             plt.subplots. default is a single simple subplot (1, 1)
             you can use this to pass kwargs to the plt.figure constructor
+
         num: integer or None
             specifies the index of the matplotlib figure window to use. If None
             then open a new window
+
         **kwargs: passed along to MatPlot.add() to add the first data trace
     """
     def __init__(self, *args, figsize=None, interval=1, subplots=None, num=None,
@@ -227,32 +233,14 @@
         return line
 
     def _draw_pcolormesh(self, ax, z, x=None, y=None, subplot=1,
-<<<<<<< HEAD
-                         nticks=None, **kwargs):
-        """
-        Draws a 2D color plot
-        Args:
-            ax (Axis): Matplotlib axis object to plot in
-            z: 2D array of data values
-            x (Array, Optional): Array of values along x-axis. Dimensions should
-                be either same as z, or equal to length along x-axis.
-            y (Array, Optional): Array of values along y-axis. Dimensions should
-                be either same as z, or equal to length along y-axis.
-            subplot (int, Optional): Deprecated, see alexj notes below
-            nticks (int, Optional): preferred number of ticks along axes
-            **kwargs: Optional list of kwargs to be passed on to pcolormesh.
-                These will overwrite any of the default kwargs in plot_kwargs.
-        """
-
-=======
                          xlabel=None,
                          ylabel=None,
                          zlabel=None,
                          xunit=None,
                          yunit=None,
                          zunit=None,
+                         nticks=None,
                          **kwargs):
->>>>>>> 0035a77c
         # NOTE(alexj)stripping out subplot because which subplot we're in is already
         # described by ax, and it's not a kwarg to matplotlib's ax.plot. But I
         # didn't want to strip it out of kwargs earlier because it should stay

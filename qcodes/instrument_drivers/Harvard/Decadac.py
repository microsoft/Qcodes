--- conflicted
+++ resolved
@@ -397,17 +397,10 @@
         self._feature_detect()
 
         # Create channels
-<<<<<<< HEAD
         channels = ChannelList(self, "Channels", self.DAC_CHANNEL_CLASS, snapshotable=False)
         slots = ChannelList(self, "Slots", self.DAC_SLOT_CLASS)
-        for i in range(6):  # Create the 6 DAC slots
+        for i in range(5):  # Create the 6 DAC slots
             slots.append(self.DAC_SLOT_CLASS(self, "Slot{}".format(i), i, min_val, max_val))
-=======
-        channels = ChannelList(self, "Channels", DacChannel, snapshotable=False)
-        slots = ChannelList(self, "Slots", DacSlot)
-        for i in range(5):  # Create the 5 DAC slots
-            slots.append(DacSlot(self, "Slot{}".format(i), i, min_val, max_val))
->>>>>>> 7f47183f
             channels.extend(slots[i].channels)
         slots.lock()
         channels.lock()

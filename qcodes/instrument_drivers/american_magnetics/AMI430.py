import collections
import logging
import time
from functools import partial
from warnings import warn

import numpy as np

from qcodes import Instrument, IPInstrument, InstrumentChannel
from qcodes.math.field_vector import FieldVector
from qcodes.utils.validators import Bool, Numbers, Ints, Anything

log = logging.getLogger(__name__)


class AMI430Exception(Exception):
    pass


class AMI430Warning(UserWarning):
    pass


class AMI430SwitchHeater(InstrumentChannel):
    class _Decorators:
        @classmethod
        def check_enabled(cls, f):
            def check_enabled_decorator(self, *args, **kwargs):
                if not self.check_enabled():
                    raise AMI430Exception("Switch not enabled")
                return f(self, *args, **kwargs)
            return check_enabled_decorator

    def __init__(self, parent: 'AMI430') -> None:
        super().__init__(parent, "SwitchHeater")

        # Add state parameters
        self.add_parameter('enabled',
                           label='Switch Heater Enabled',
                           get_cmd=self.check_enabled,
                           set_cmd=lambda x: (self.enable() if x
                                              else self.disable()),
                           vals=Bool())
        self.add_parameter('state',
                           label='Switch Heater On',
                           get_cmd=self.check_state,
                           set_cmd=lambda x: (self.on() if x
                                              else self.off()),
                           vals=Bool())
        self.add_parameter('in_persistent_mode',
                           label='Persistent Mode',
                           get_cmd="PERS?",
                           val_mapping={True: 1, False: 0})

        # Configuration Parameters
        self.add_parameter('current',
                           label='Switch Heater Current',
                           unit='mA',
                           get_cmd='PS:CURR?',
                           get_parser=float,
                           set_cmd='CONF:PS:CURR {}',
                           vals=Numbers(0, 125))
        self.add_parameter('heat_time',
                           label='Heating Time',
                           unit='s',
                           get_cmd='PS:HTIME?',
                           get_parser=int,
                           set_cmd='CONF:PS:HTIME {}',
                           vals=Ints(5, 120))
        self.add_parameter('cool_time',
                           label='Cooling Time',
                           unit='s',
                           get_cmd='PS:CTIME?',
                           get_parser=int,
                           set_cmd='CONF:PS:CTIME {}',
                           vals=Ints(5, 3600))

    def disable(self):
        """Turn measurement off"""
        self.write('CONF:PS 0')
        self._enabled = False

    def enable(self):
        """Turn measurement on"""
        self.write('CONF:PS 1')
        self._enabled = True

    def check_enabled(self):
        return bool(self.ask('PS:INST?').strip())

    @_Decorators.check_enabled
    def on(self):
        self.write("PS 1")
        while self._parent.ramping_state() == "heating switch":
            self._parent._sleep(0.5)

    @_Decorators.check_enabled
    def off(self):
        self.write("PS 0")
        while self._parent.ramping_state() == "cooling switch":
            self._parent._sleep(0.5)

    @_Decorators.check_enabled
    def check_state(self):
        return bool(self.ask("PS?").strip())


class AMI430(IPInstrument):
    """
    Driver for the American Magnetics Model 430 magnet power supply programmer.

    This class controls a single magnet power supply. In order to use two or
    three magnets simultaniously to set field vectors, first instantiate the
    individual magnets using this class and then pass them as arguments to
    either the AMI430_2D or AMI430_3D virtual instrument classes.

    Args:
        name (string): a name for the instrument
        address (string): IP address of the power supply programmer
        current_ramp_limit: A current ramp limit, in units of A/s
    """
    _SHORT_UNITS = {'seconds': 's', 'minutes': 'min',
                    'tesla': 'T', 'kilogauss': 'kG'}
    _DEFAULT_CURRENT_RAMP_LIMIT = 0.06  # [A/s]

    def __init__(self, name, address=None, port=None,
                 reset=False, terminator='\r\n',
<<<<<<< HEAD
                 read_terminator='\r\n',
                 current_ramp_limit=None, **kwargs):
=======
                 current_ramp_limit=None, has_current_rating=False,
                 **kwargs):
>>>>>>> b6ba8d11

        super().__init__(name, address, port, terminator=terminator,
                         read_terminator=read_terminator,
                         write_confirmation=False, **kwargs)
        self._parent_instrument = None
        self.has_current_rating = has_current_rating

        # Add reset function
        self.add_function('reset', call_cmd='*RST')
        if reset:
            self.reset()

        # Add parameters setting instrument units
        self.add_parameter("ramp_rate_units",
                           get_cmd='RAMP:RATE:UNITS?',
                           set_cmd=(lambda units:
                                    self._update_units(ramp_rate_units=units)),
                           val_mapping={'seconds': 0,
                                        'minutes': 1})
        self.add_parameter('field_units',
                           get_cmd='FIELD:UNITS?',
                           set_cmd=(lambda units:
                                    self._update_units(field_units=units)),
                           val_mapping={'kilogauss': 0,
                                        'tesla': 1})

        # Set programatic safety limits
        self.add_parameter('current_ramp_limit',
                           get_cmd=lambda: self._current_ramp_limit,
                           set_cmd=self._update_ramp_rate_limit,
                           unit="A/s")
        self.add_parameter('field_ramp_limit',
                           get_cmd=lambda: self.current_ramp_limit(),
                           set_cmd=lambda x: self.current_ramp_limit(x),
                           scale=1/float(self.ask("COIL?")),
                           unit="T/s")
        if current_ramp_limit is None:
            self._update_ramp_rate_limit(AMI430._DEFAULT_CURRENT_RAMP_LIMIT,
                                         update=False)
        else:
            self._update_ramp_rate_limit(current_ramp_limit, update=False)

        # Add solenoid parameters
        self.add_parameter('coil_constant',
                           get_cmd=self._update_coil_constant,
                           set_cmd=self._update_coil_constant,
                           vals=Numbers(0.001, 999.99999))

        # TODO: Not all AMI430s expose this setting. Currently, we
        # don't know why, but this most likely a firmware version issue,
        # so eventually the following condition will be smth like
        # if firmware_version > XX
        if has_current_rating:
            self.add_parameter('current_rating',
                               get_cmd="CURR:RATING?",
                               get_parser=float,
                               set_cmd="CONF:CURR:RATING {}",
                               unit="A",
                               vals=Numbers(0.001, 9999.9999))

            self.add_parameter('field_rating',
                               get_cmd=lambda: self.current_rating(),
                               set_cmd=lambda x: self.current_rating(x),
                               scale=1/float(self.ask("COIL?")))

        self.add_parameter('current_limit',
                           unit="A",
                           set_cmd="CONF:CURR:LIMIT {}",
                           get_cmd='CURR:LIMIT?',
                           get_parser=float,
                           vals=Numbers(0, 80))  # what are good numbers here?

        self.add_parameter('field_limit',
                           set_cmd=self.current_limit.set,
                           get_cmd=self.current_limit.get,
                           scale=1/float(self.ask("COIL?")))

        # Add current solenoid parameters
        # Note that field is validated in set_field
        self.add_parameter('field',
                           get_cmd='FIELD:MAG?',
                           get_parser=float,
                           set_cmd=self.set_field)
        self.add_parameter('ramp_rate',
                           get_cmd=self._get_ramp_rate,
                           set_cmd=self._set_ramp_rate)
        self.add_parameter('setpoint',
                           get_cmd='FIELD:TARG?',
                           get_parser=float)
        self.add_parameter('is_quenched',
                           get_cmd='QU?',
                           val_mapping={True: 1, False: 0})
        self.add_function('reset_quench', call_cmd='QU 0')
        self.add_function('set_quenched', call_cmd='QU 1')
        self.add_parameter('ramping_state',
                           get_cmd='STATE?',
                           get_parser=int,
                           val_mapping={
                               'ramping': 1,
                               'holding': 2,
                               'paused': 3,
                               'manual up': 4,
                               'manual down': 5,
                               'zeroing current': 6,
                               'quench detected': 7,
                               'at zero current': 8,
                               'heating switch': 9,
                               'cooling switch': 10,
                           })

        # Add persistent switch
        switch_heater = AMI430SwitchHeater(self)
        self.add_submodule("switch_heater", switch_heater)

        # Add interaction functions
        self.add_function('get_error', call_cmd='SYST:ERR?')
        self.add_function('ramp', call_cmd='RAMP')
        self.add_function('pause', call_cmd='PAUSE')
        self.add_function('zero', call_cmd='ZERO')

        # Correctly assign all units
        self._update_units()

        self.connect_message()

    def _sleep(self, t):
        """
        Sleep for a number of seconds t. If we are or using
        the PyVISA 'sim' backend, omit this
        """

        simmode = getattr(self, 'visabackend', False) == 'sim'

        if simmode:
            return
        else:
            time.sleep(t)

    def _can_start_ramping(self):
        """
        Check the current state of the magnet to see if we can start ramping
        """
        if self.is_quenched():
            logging.error(__name__ + ': Could not ramp because of quench')
            return False

        if self.switch_heater.in_persistent_mode():
            logging.error(__name__ + ': Could not ramp because persistent')
            return False

        state = self.ramping_state()
        if state == 'ramping':
            # If we don't have a persistent switch, or it's warm
            if not self.switch_heater.enabled():
                return True
            elif self.switch_heater.state():
                return True
        elif state in ['holding', 'paused', 'at zero current']:
            return True

        logging.error(__name__ + ': Could not ramp, state: {}'.format(state))
        return False

    def set_field(self, value, *, block=True, perform_safety_check=True):
        """
        Ramp to a certain field

        Args:
            block (bool): Whether to wait unit the field has finished setting
            perform_safety_check (bool): Whether to set the field via a parent
                driver (if present), which might perform additional safety
                checks.
        """
        # Check we aren't violating field limits
        field_lim = float(self.ask("COIL?"))*self.current_limit()
        if np.abs(value) > field_lim:
            msg = 'Aborted _set_field; {} is higher than limit of {}'
            raise ValueError(msg.format(value, field_lim))

        # If part of a parent driver, set the value using that driver
        if self._parent_instrument is not None and perform_safety_check:
            self._parent_instrument._request_field_change(self, value)
            return

        # Check we can ramp
        if not self._can_start_ramping():
            raise AMI430Exception("Cannot ramp in current state")

        # Then, do the actual ramp
        self.pause()
        # Set the ramp target
        self.write('CONF:FIELD:TARG {}'.format(value))

        # If we have a persistent switch, make sure it is resistive
        if self.switch_heater.enabled():
            if not self.switch_heater.state():
                raise AMI430Exception("Switch heater is not on")
        self.ramp()

        # Check if we want to block
        if not block:
            return

        # Otherwise, wait until no longer ramping
        while self.ramping_state() == 'ramping':
            self._sleep(0.3)
        self._sleep(2.0)
        state = self.ramping_state()
        # If we are now holding, it was successful
        if state != 'holding':
            msg = '_set_field({}) failed with state: {}'
            raise AMI430Exception(msg.format(value, state))

    def ramp_to(self, value, block=False):
        """ User accessible method to ramp to field """
        # This function duplicates set_field, let's deprecate it...
        warn("This method is deprecated."
             " Use set_field with named parameter block=False instead.",
             DeprecationWarning)
        if self._parent_instrument is not None:
            if not block:
                msg = (": Initiating a blocking instead of non-blocking "
                       " function because this magnet belongs to a parent "
                       "driver")
                logging.warning(__name__ + msg)

            self._parent_instrument._request_field_change(self, value)
        else:
            self.set_field(value, block=False)

    def _get_ramp_rate(self):
        """ Return the ramp rate of the first segment in Tesla per second """
        results = self.ask('RAMP:RATE:FIELD:1?').split(',')
        return float(results[0])

    def _set_ramp_rate(self, rate):
        """ Set the ramp rate of the first segment in Tesla per second """
        if rate > self.field_ramp_limit():
            raise ValueError(f"{rate} {self.ramp_rate.unit} "
                             f"is above the ramp rate limit of "
                             f"{self.field_ramp_limit()} "
                             f"{self.field_ramp_limit()}")
        self.write('CONF:RAMP:RATE:SEG 1')
        self.write('CONF:RAMP:RATE:FIELD 1,{},0'.format(rate))

    def _connect(self):
        """
        Append the IPInstrument connect to flush the welcome message of the AMI
        430 programmer
        :return: None
        """
        super()._connect()
        self.flush_connection()

    def _update_ramp_rate_limit(self, new_current_rate_limit, update=True):
        """
        Update the maximum current ramp rate
        The value passed here is scaled by the units set in
        self.ramp_rate_units
        """
        # Warn if we are going above the default
        warn_level = AMI430._DEFAULT_CURRENT_RAMP_LIMIT
        if new_current_rate_limit > AMI430._DEFAULT_CURRENT_RAMP_LIMIT:
            warning_message = ("Increasing maximum ramp rate: we have a "
                               "default current ramp rate limit of "
                               "{} {}".format(warn_level,
                                              self.current_ramp_limit.unit) +
                               ". We do not want to ramp faster than a set "
                               "maximum so as to avoid quenching "
                               "the magnet. A value of "
                               "{} {}".format(warn_level,
                                              self.current_ramp_limit.unit) +
                               " seems like a safe, conservative value for"
                               " any magnet. Change this value at your own "
                               "responsibility after consulting the specs of "
                               "your particular magnet")
            warn(warning_message, category=AMI430Warning)

        # Update ramp limit
        self._current_ramp_limit = new_current_rate_limit
        # And update instrument limits
        if update:
            field_ramp_limit = self.field_ramp_limit()
            if self.ramp_rate() > field_ramp_limit:
                self.ramp_rate(field_ramp_limit)

    def _update_coil_constant(self, new_coil_constant=None):
        """
        Update the coil constant and relevant scaling factors.
        If new_coil_constant is none, query the coil constant from the
        instrument
        """
        # Query coil constant from instrument
        if new_coil_constant is None:
            new_coil_constant = float(self.ask("COIL?"))
        else:
            self.write("CONF:COIL {}".format(new_coil_constant))

        # Update scaling factors
        if self.has_current_rating:
            self.field_ramp_limit.scale = 1/new_coil_constant
            self.field_rating.scale = 1/new_coil_constant

        # Return new coil constant
        return new_coil_constant

    def _update_units(self, ramp_rate_units=None, field_units=None):
        # Get or set units on device
        if ramp_rate_units is None:
            ramp_rate_units = self.ramp_rate_units()
        else:
            self.write("CONF:RAMP:RATE:UNITS {}".format(ramp_rate_units))
            ramp_rate_units = self.ramp_rate_units.val_mapping[ramp_rate_units]
        if field_units is None:
            field_units = self.field_units()
        else:
            self.write("CONF:FIELD:UNITS {}".format(field_units))
            field_units = self.field_units.val_mapping[field_units]

        # Map to shortened unit names
        ramp_rate_units = AMI430._SHORT_UNITS[ramp_rate_units]
        field_units = AMI430._SHORT_UNITS[field_units]

        # And update all units
        self.coil_constant.unit = "{}/A".format(field_units)
        self.field_limit.unit = f"{field_units}"
        self.field.unit = "{}".format(field_units)
        self.setpoint.unit = "{}".format(field_units)
        self.ramp_rate.unit = "{}/{}".format(field_units, ramp_rate_units)
        self.current_ramp_limit.unit = "A/{}".format(ramp_rate_units)
        self.field_ramp_limit.unit = f"{field_units}/{ramp_rate_units}"

        # And update scaling factors
        # Note: we don't update field_ramp_limit scale as it redirects
        #       to ramp_rate_limit we don't update ramp_rate units as
        #       the instrument stores changed units
        if ramp_rate_units == "min":
            self.current_ramp_limit.scale = 1/60
        else:
            self.current_ramp_limit.scale = 1
        self._update_coil_constant()


class AMI430_3D(Instrument):
    def __init__(self, name, instrument_x, instrument_y,
                 instrument_z, field_limit, **kwargs):
        super().__init__(name, **kwargs)

        if not isinstance(name, str):
            raise ValueError("Name should be a string")

        instruments = [instrument_x, instrument_y, instrument_z]

        if not all([isinstance(instrument, AMI430)
                    for instrument in instruments]):
            raise ValueError("Instruments need to be instances "
                             "of the class AMI430")

        self._instrument_x = instrument_x
        self._instrument_y = instrument_y
        self._instrument_z = instrument_z

        if repr(field_limit).isnumeric() or isinstance(field_limit, collections.Iterable):
            self._field_limit = field_limit
        else:
            raise ValueError("field limit should either be"
                             " a number or an iterable")

        self._set_point = FieldVector(
            x=self._instrument_x.field(),
            y=self._instrument_y.field(),
            z=self._instrument_z.field()
        )

        # Get-only parameters that return a measured value
        self.add_parameter(
            'cartesian_measured',
            get_cmd=partial(self._get_measured, 'x', 'y', 'z'),
            unit='T'
        )

        self.add_parameter(
            'x_measured',
            get_cmd=partial(self._get_measured, 'x'),
            unit='T'
        )

        self.add_parameter(
            'y_measured',
            get_cmd=partial(self._get_measured, 'y'),
            unit='T'
        )

        self.add_parameter(
            'z_measured',
            get_cmd=partial(self._get_measured, 'z'),
            unit='T'
        )

        self.add_parameter(
            'spherical_measured',
            get_cmd=partial(
                self._get_measured,
                'r',
                'theta',
                'phi'
            ),
            unit='T'
        )

        self.add_parameter(
            'phi_measured',
            get_cmd=partial(self._get_measured, 'phi'),
            unit='deg'
        )

        self.add_parameter(
            'theta_measured',
            get_cmd=partial(self._get_measured, 'theta'),
            unit='deg'
        )

        self.add_parameter(
            'field_measured',
            get_cmd=partial(self._get_measured, 'r'),
            unit='T')

        self.add_parameter(
            'cylindrical_measured',
            get_cmd=partial(self._get_measured,
                            'rho',
                            'phi',
                            'z'),
            unit='T')

        self.add_parameter(
            'rho_measured',
            get_cmd=partial(self._get_measured, 'rho'),
            unit='T'
        )

        # Get and set parameters for the set points of the coordinates
        self.add_parameter(
            'cartesian',
            get_cmd=partial(self._get_setpoints, 'x', 'y', 'z'),
            set_cmd=self._set_cartesian,
            unit='T',
            vals=Anything()
        )

        self.add_parameter(
            'x',
            get_cmd=partial(self._get_setpoints, 'x'),
            set_cmd=self._set_x,
            unit='T',
            vals=Numbers()
        )

        self.add_parameter(
            'y',
            get_cmd=partial(self._get_setpoints, 'y'),
            set_cmd=self._set_y,
            unit='T',
            vals=Numbers()
        )

        self.add_parameter(
            'z',
            get_cmd=partial(self._get_setpoints, 'z'),
            set_cmd=self._set_z,
            unit='T',
            vals=Numbers()
        )

        self.add_parameter(
            'spherical',
            get_cmd=partial(
                self._get_setpoints,
                'r',
                'theta',
                'phi'
            ),
            set_cmd=self._set_spherical,
            unit='tuple?',
            vals=Anything()
        )

        self.add_parameter(
            'phi',
            get_cmd=partial(self._get_setpoints, 'phi'),
            set_cmd=self._set_phi,
            unit='deg',
            vals=Numbers()
        )

        self.add_parameter(
            'theta',
            get_cmd=partial(self._get_setpoints, 'theta'),
            set_cmd=self._set_theta,
            unit='deg',
            vals=Numbers()
        )

        self.add_parameter(
            'field',
            get_cmd=partial(self._get_setpoints, 'r'),
            set_cmd=self._set_r,
            unit='T',
            vals=Numbers()
        )

        self.add_parameter(
            'cylindrical',
            get_cmd=partial(
                self._get_setpoints,
                'rho',
                'phi',
                'z'
            ),
            set_cmd=self._set_cylindrical,
            unit='tuple?',
            vals=Anything()
        )

        self.add_parameter(
            'rho',
            get_cmd=partial(self._get_setpoints, 'rho'),
            set_cmd=self._set_rho,
            unit='T',
            vals=Numbers()
        )

    def _verify_safe_setpoint(self, setpoint_values):

        if repr(self._field_limit).isnumeric():
            return np.linalg.norm(setpoint_values) < self._field_limit

        answer = any([limit_function(*setpoint_values) for
                      limit_function in self._field_limit])

        return answer

    def _set_fields(self, values):
        """
        Set the fields of the x/y/z magnets. This function is called
        whenever the field is changed and performs several safety checks
        to make sure no limits are exceeded.

        Args:
            values (tuple): a tuple of cartesian coordinates (x, y, z).
        """
        log.debug("Checking whether fields can be set")

        # Check if exceeding the global field limit
        if not self._verify_safe_setpoint(values):
            raise ValueError("_set_fields aborted; field would exceed limit")

        # Check if the individual instruments are ready
        for name, value in zip(["x", "y", "z"], values):

            instrument = getattr(self, "_instrument_{}".format(name))
            if instrument.ramping_state() == "ramping":
                msg = '_set_fields aborted; magnet {} is already ramping'
                raise AMI430Exception(msg.format(instrument))

        # Now that we know we can proceed, call the individual instruments

        log.debug("Field values OK, proceeding")
        for operator in [np.less, np.greater]:
            # First ramp the coils that are decreasing in field strength.
            # This will ensure that we are always in a safe region as
            # far as the quenching of the magnets is concerned
            for name, value in zip(["x", "y", "z"], values):

                instrument = getattr(self, "_instrument_{}".format(name))
                current_actual = instrument.field()

                # If the new set point is practically equal to the
                # current one then do nothing
                if np.isclose(value, current_actual, rtol=0, atol=1e-8):
                    continue
                # evaluate if the new set point is smaller or larger
                # than the current value
                if not operator(abs(value), abs(current_actual)):
                    continue

                instrument.set_field(value, perform_safety_check=False)

    def _request_field_change(self, instrument, value):
        """
        This method is called by the child x/y/z magnets if they are set
        individually. It results in additional safety checks being
        performed by this 3D driver.
        """
        if instrument is self._instrument_x:
            self._set_x(value)
        elif instrument is self._instrument_y:
            self._set_y(value)
        elif instrument is self._instrument_z:
            self._set_z(value)
        else:
            msg = 'This magnet doesnt belong to its specified parent {}'
            raise NameError(msg.format(self))

    def _get_measured(self, *names):

        x = self._instrument_x.field()
        y = self._instrument_y.field()
        z = self._instrument_z.field()
        measured_values = FieldVector(x=x, y=y, z=z).get_components(*names)

        # Convert angles from radians to degrees
        d = dict(zip(names, measured_values))

        # Do not do "return list(d.values())", because then there is
        # no guaranty that the order in which the values are returned
        # is the same as the original intention
        return_value = [d[name] for name in names]

        if len(names) == 1:
            return_value = return_value[0]

        return return_value

    def _get_setpoints(self, *names):

        measured_values = self._set_point.get_components(*names)

        # Convert angles from radians to degrees
        d = dict(zip(names, measured_values))
        return_value = [d[name] for name in names]
        # Do not do "return list(d.values())", because then there is
        # no guarantee that the order in which the values are returned
        # is the same as the original intention

        if len(names) == 1:
            return_value = return_value[0]

        return return_value

    def _set_cartesian(self, values):
        x, y, z = values
        self._set_point.set_vector(x=x, y=y, z=z)
        self._set_fields(self._set_point.get_components("x", "y", "z"))

    def _set_x(self, x):
        self._set_point.set_component(x=x)
        self._set_fields(self._set_point.get_components("x", "y", "z"))

    def _set_y(self, y):
        self._set_point.set_component(y=y)
        self._set_fields(self._set_point.get_components("x", "y", "z"))

    def _set_z(self, z):
        self._set_point.set_component(z=z)
        self._set_fields(self._set_point.get_components("x", "y", "z"))

    def _set_spherical(self, values):
        r, theta, phi = values
        self._set_point.set_vector(r=r, theta=theta, phi=phi)
        self._set_fields(self._set_point.get_components("x", "y", "z"))

    def _set_r(self, r):
        self._set_point.set_component(r=r)
        self._set_fields(self._set_point.get_components("x", "y", "z"))

    def _set_theta(self, theta):
        self._set_point.set_component(theta=theta)
        self._set_fields(self._set_point.get_components("x", "y", "z"))

    def _set_phi(self, phi):
        self._set_point.set_component(phi=phi)
        self._set_fields(self._set_point.get_components("x", "y", "z"))

    def _set_cylindrical(self, values):
        rho, phi, z = values
        self._set_point.set_vector(rho=rho, phi=phi, z=z)
        self._set_fields(self._set_point.get_components("x", "y", "z"))

    def _set_rho(self, rho):
        self._set_point.set_component(rho=rho)
        self._set_fields(self._set_point.get_components("x", "y", "z"))<|MERGE_RESOLUTION|>--- conflicted
+++ resolved
@@ -125,13 +125,9 @@
 
     def __init__(self, name, address=None, port=None,
                  reset=False, terminator='\r\n',
-<<<<<<< HEAD
                  read_terminator='\r\n',
-                 current_ramp_limit=None, **kwargs):
-=======
                  current_ramp_limit=None, has_current_rating=False,
                  **kwargs):
->>>>>>> b6ba8d11
 
         super().__init__(name, address, port, terminator=terminator,
                          read_terminator=read_terminator,

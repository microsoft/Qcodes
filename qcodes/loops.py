--- conflicted
+++ resolved
@@ -617,10 +617,7 @@
 
     def _raise_if_stopped(self):
         if self._is_stopped:
-<<<<<<< HEAD
             ActiveLoop._is_stopped = False
-=======
->>>>>>> 20ef7ca9
             raise _QcodesBreak
 
     def set_common_attrs(self, data_set, use_threads):
@@ -749,11 +746,7 @@
                         attach_stop_bg(action)
                 return new_loop
             loop = attach_stop_bg(self)
-<<<<<<< HEAD
-            t = threading.Thread(target=loop.run, name='qcodes_loop',
-=======
             t = KillableThread(target=loop.run, name='qcodes_loop',
->>>>>>> 20ef7ca9
                                  args=args,
                                  kwargs={'use_threads': use_threads,
                                          'name': None,

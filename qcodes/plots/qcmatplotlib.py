"""
Live plotting in Jupyter notebooks
using the nbagg backend and matplotlib
"""
from collections import Mapping
from collections import Sequence
from functools import partial

import matplotlib.pyplot as plt
<<<<<<< HEAD
from matplotlib.transforms import Bbox
from matplotlib import cm
=======
>>>>>>> 13024e0d
import numpy as np
from matplotlib.transforms import Bbox
from numpy.ma import masked_invalid, getmask

from .base import BasePlot


class MatPlot(BasePlot):
    """
    Plot x/y lines or x/y/z heatmap data. The first trace may be included
    in the constructor, other traces can be added with MatPlot.add()

    Args:
        *args: Sequence of data to plot. Each element will have its own subplot.
            An element can be a single array, or a sequence of arrays. In the
            latter case, all arrays will be plotted in the same subplot.

        figsize (Tuple[Float, Float]): (width, height) tuple in inches to pass
            to plt.figure. If not provided, figsize is determined from
            subplots shape

        interval: period in seconds between update checks

        subplots: either a sequence (args) or mapping (kwargs) to pass to
            plt.subplots. default is a single simple subplot (1, 1)
            you can use this to pass kwargs to the plt.figure constructor

        num: integer or None
            specifies the index of the matplotlib figure window to use. If None
            then open a new window

        **kwargs: passed along to MatPlot.add() to add the first data trace
    """

    # Maximum default number of subplot columns. Used to determine shape of
    # subplots when not explicitly provided
    max_subplot_columns = 3

    def __init__(self, *args, figsize=None, interval=1, subplots=None, num=None,
                 **kwargs):
        super().__init__(interval)

        if subplots is None:
            # Subplots is equal to number of args, or 1 if no args provided
            subplots = max(len(args), 1)

        self._init_plot(subplots, figsize, num=num)
        
        # Add data to plot if passed in args, kwargs are passed to all subplots
        for k, arg in enumerate(args):
            if isinstance(arg, Sequence):
                # Arg consists of multiple elements, add all to same subplot
                for subarg in arg:
                    self[k].add(subarg, **kwargs)
            else:
                # Arg is single element, add to subplot
                self[k].add(arg, **kwargs)

        self.tight_layout()

    def __getitem__(self, key):
        """
        Subplots can be accessed via indices.
        Args:
            key: subplot idx

        Returns:
            Subplot with idx key
        """
        return self.subplots[key]

    def _init_plot(self, subplots=None, figsize=None, num=None):
        if isinstance(subplots, Mapping):
            if figsize is None:
                figsize = (6, 4)
            self.fig, self.subplots = plt.subplots(figsize=figsize, num=num, squeeze=False, **subplots)
        else:
            # Format subplots as tuple (nrows, ncols)
            if isinstance(subplots, int):
                # self.max_subplot_columns defines the limit on how many
                # subplots can be in one row. Adjust subplot rows and columns
                #  accordingly
                nrows = int(np.ceil(subplots / self.max_subplot_columns))
                ncols = min(subplots, self.max_subplot_columns)
                subplots = (nrows, ncols)

            if figsize is None:
                # Adjust figsize depending on rows and columns in subplots
                figsize = self.default_figsize(subplots)

            self.fig, self.subplots = plt.subplots(*subplots, num=num,
                                                   figsize=figsize,
                                                   squeeze=False)

        # squeeze=False ensures that subplots is always a 2D array independent
        # of the number of subplots.
        # However the qcodes api assumes that subplots is always a 1D array
        # so flatten here
        self.subplots = self.subplots.flatten()

        for k, subplot in enumerate(self.subplots):
            # Include `add` method to subplots, making it easier to add data to
            # subplots. Note that subplot kwarg is 1-based, to adhere to
            # Matplotlib standards
            subplot.add = partial(self.add, subplot=k+1)

        self.title = self.fig.suptitle('')

    def clear(self, subplots=None, figsize=None):
        """
        Clears the plot window and removes all subplots and traces
        so that the window can be reused.
        """
        self.traces = []
        self.fig.clf()
        self._init_plot(subplots, figsize, num=self.fig.number)

    def add_to_plot(self, use_offset=False, **kwargs):
        """
        adds one trace to this MatPlot.

        Args:
            use_offset (bool, Optional): Whether or not ticks can have an offset
            
            kwargs: with the following exceptions (mostly the data!), these are
                passed directly to the matplotlib plotting routine.
                `subplot`: the 1-based axes number to append to (default 1)
                if kwargs include `z`, we will draw a heatmap (ax.pcolormesh):
                    `x`, `y`, and `z` are passed as positional args to
                     pcolormesh
                without `z` we draw a scatter/lines plot (ax.plot):
                    `x`, `y`, and `fmt` (if present) are passed as positional
                    args
        """
        # TODO some way to specify overlaid axes?
        # Note that there is a conversion from subplot kwarg, which is
        # 1-based, to subplot idx, which is 0-based.
        ax = self[kwargs.get('subplot', 1) - 1]
        if 'z' in kwargs:
            plot_object = self._draw_pcolormesh(ax, **kwargs)
        else:
            plot_object = self._draw_plot(ax, **kwargs)

        # Specify if axes ticks can have offset or not
        ax.ticklabel_format(useOffset=use_offset)

        self._update_labels(ax, kwargs)
        prev_default_title = self.get_default_title()

        self.traces.append({
            'config': kwargs,
            'plot_object': plot_object
        })

        if prev_default_title == self.title.get_text():
            # in case the user has updated title, don't change it anymore
            self.title.set_text(self.get_default_title())

    def _update_labels(self, ax, config):
        for axletter in ("x", "y"):
            if axletter+'label' in config:
                label = config[axletter+'label']
            else:
                label = None

            # find if any kwarg from plot.add in the base class
            # matches xunit or yunit, signaling a custom unit
            if axletter+'unit' in config:
                unit = config[axletter+'unit']
            else:
                unit = None

            #  find ( more hope to) unit and label from
            # the data array inside the config
            getter = getattr(ax, "get_{}label".format(axletter))
            if axletter in config and not getter():
                # now if we did not have any kwarg for label or unit
                # fallback to the data_array
                if unit is None:
                    _, unit = self.get_label(config[axletter])
                if label is None:
                    label, _ = self.get_label(config[axletter])
            elif getter():
                # The axis already has label. Assume that is correct
                # We should probably check consistent units and error or warn
                # if not consistent. It's also not at all clear how to handle
                # labels/names as these will in general not be consistent on
                # at least one axis
                return
            axsetter = getattr(ax, "set_{}label".format(axletter))
            axsetter("{} ({})".format(label, unit))

    @staticmethod
    def default_figsize(subplots):
        """
        Provides default figsize for given subplots.
        Args:
            subplots (Tuple[Int, Int]): shape (nrows, ncols) of subplots

        Returns:
            Figsize (Tuple[Float, Float])): (width, height) of default figsize
              for given subplot shape
        """
        if not isinstance(subplots, tuple):
            raise TypeError('Subplots {} must be a tuple'.format(subplots))
        return (min(3 + 3 * subplots[1], 12), 1 + 3 * subplots[0])

    def update_plot(self):
        """
        update the plot. The DataSets themselves have already been updated
        in update, here we just push the changes to the plot.
        """
        # matplotlib doesn't know how to autoscale to a pcolormesh after the
        # first draw (relim ignores it...) so we have to do this ourselves
        bboxes = dict(zip(self.subplots, [[] for p in self.subplots]))

        for trace in self.traces:
            config = trace['config']
            plot_object = trace['plot_object']
            if 'z' in config:
                # pcolormesh doesn't seem to allow editing x and y data, only z
                # so instead, we'll remove and re-add the data.
                if plot_object:
                    plot_object.remove()

                ax = self[config.get('subplot', 1) - 1]
                plot_object = self._draw_pcolormesh(ax, **config)
                trace['plot_object'] = plot_object

                if plot_object:
                    bboxes[plot_object.axes].append(
                        plot_object.get_datalim(plot_object.axes.transData))
            else:
                for axletter in 'xy':
                    setter = 'set_' + axletter + 'data'
                    if axletter in config:
                        getattr(plot_object, setter)(config[axletter])

        for ax in self.subplots:
            if ax.get_autoscale_on():
                ax.relim()
                if bboxes[ax]:
                    bbox = Bbox.union(bboxes[ax])
                    if np.all(np.isfinite(ax.dataLim)):
                        # should take care of the case of lines + heatmaps
                        # where there's already a finite dataLim from relim
                        ax.dataLim.set(Bbox.union(ax.dataLim, bbox))
                    else:
                        # when there's only a heatmap, relim gives inf bounds
                        # so just completely overwrite it
                        ax.dataLim = bbox
                ax.autoscale()

        self.fig.canvas.draw()

    def _draw_plot(self, ax, y, x=None, fmt=None, subplot=1,
                   xlabel=None,
                   ylabel=None,
                   zlabel=None,
                   xunit=None,
                   yunit=None,
                    zunit=None,
                   **kwargs):
        # NOTE(alexj)stripping out subplot because which subplot we're in is
        # already described by ax, and it's not a kwarg to matplotlib's ax.plot.
        # But I didn't want to strip it out of kwargs earlier because it should
        # stay part of trace['config'].
        args = [arg for arg in [x, y, fmt] if arg is not None]

        line, = ax.plot(*args, **kwargs)
        return line

    def _draw_pcolormesh(self, ax, z, x=None, y=None, subplot=1,
                         xlabel=None,
                         ylabel=None,
                         zlabel=None,
                         xunit=None,
                         yunit=None,
                         zunit=None,
                         nticks=None,
                         **kwargs):
        # NOTE(alexj)stripping out subplot because which subplot we're in is already
        # described by ax, and it's not a kwarg to matplotlib's ax.plot. But I
        # didn't want to strip it out of kwargs earlier because it should stay
        # part of trace['config'].
        args_masked = [masked_invalid(arg) for arg in [x, y, z]
                      if arg is not None]

        if np.any([np.all(getmask(arg)) for arg in args_masked]):
            # if the z array is masked, don't draw at all
            # there's nothing to draw, and anyway it throws a warning
            # pcolormesh does not accept masked x and y axes, so we do not need
            # to check for them.
            return False

        if 'cmap' not in kwargs:
            kwargs['cmap'] = cm.hot

        if x is not None and y is not None:
            # If x and y are provided, modify the arrays such that they
            # correspond to grid corners instead of grid centers.
            # This is to ensure that pcolormesh centers correctly and
            # does not ignore edge points.
            args = []
            for k, arr in enumerate(args_masked[:-1]):
                # If a two-dimensional array is provided, only consider the
                # first row/column, depending on the axis
                if arr.ndim > 1:
                    arr = arr[0] if k == 0 else arr[:,0]

                if np.ma.is_masked(arr[1]):
                    # Only the first element is not nan, in this case pad with
                    # a value, and separate their values by 1
                    arr_pad = np.pad(arr, (1, 0), mode='symmetric')
                    arr_pad[:2] += [-0.5, 0.5]
                else:
                    # Add padding on both sides equal to endpoints
                    arr_pad = np.pad(arr, (1, 1), mode='symmetric')
                    # Add differences to edgepoints (may be nan)
                    arr_pad[0] += arr_pad[1] - arr_pad[2]
                    arr_pad[-1] += arr_pad[-2] - arr_pad[-3]

                    diff = np.ma.diff(arr_pad) / 2
                    # Insert value at beginning and end of diff to ensure same
                    # length
                    diff = np.insert(diff, 0, diff[0])

                    arr_pad += diff
                    # Ignore final value
                    arr_pad = arr_pad[:-1]
                args.append(masked_invalid(arr_pad))
            args.append(args_masked[-1])
        else:
            # Only the masked value of z is used as a mask
            args = args_masked[-1:]

        if 'edgecolors' not in kwargs:
            # Matplotlib pcolormesh per default are drawn as individual patches lined up next to each other
            # due to rounding this produces visible gaps in some pdf viewers. To prevent this we draw each
            # mesh with a visible edge (slightly overlapping) this assumes alpha=1 or it will produce artifacts
            # at the overlaps
            kwargs['edgecolors'] = 'face'
        pc = ax.pcolormesh(*args, **kwargs)

        # Set x and y limits if arrays are provided
        if x is not None and y is not None:
            ax.set_xlim(np.nanmin(args[0]), np.nanmax(args[0]))
            ax.set_ylim(np.nanmin(args[1]), np.nanmax(args[1]))

        # Specify preferred number of ticks with labels
        if nticks and ax.get_xscale() != 'log' and ax.get_yscale != 'log':
            ax.locator_params(nbins=nticks)

        if getattr(ax, 'qcodes_colorbar', None):
            # update_normal doesn't seem to work...
            ax.qcodes_colorbar.update_bruteforce(pc)
        else:
            # TODO: what if there are several colormeshes on this subplot,
            # do they get the same colorscale?
            # We should make sure they do, and have it include
            # the full range of both.
            ax.qcodes_colorbar = self.fig.colorbar(pc, ax=ax)

            # ideally this should have been in _update_labels, but
            # the colorbar doesn't necessarily exist there.
            # I guess we could create the colorbar no matter what,
            # and just give it a dummy mappable to start, so we could
            # put this where it belongs.
            if zunit is None:
                _, zunit = self.get_label(z)
            if zlabel is None:
                zlabel, _ = self.get_label(z)

            label = "{} ({})".format(zlabel, zunit)
            ax.qcodes_colorbar.set_label(label)

        # Scale colors if z has elements
        cmin = np.nanmin(args_masked[-1])
        cmax = np.nanmax(args_masked[-1])
        ax.qcodes_colorbar.set_clim(cmin, cmax)

        return pc

    def save(self, filename=None):
        """
        Save current plot to filename, by default
        to the location corresponding to the default 
        title.

        Args:
            filename (Optional[str]): Location of the file
        """
        default = "{}.png".format(self.get_default_title())
        filename = filename or default
        self.fig.savefig(filename)

    def tight_layout(self):
        """
        Perform a tight layout on the figure. A bit of additional spacing at
        the top is also added for the title.
        """
        self.fig.tight_layout(rect=[0, 0, 1, 0.95])<|MERGE_RESOLUTION|>--- conflicted
+++ resolved
@@ -7,11 +7,6 @@
 from functools import partial
 
 import matplotlib.pyplot as plt
-<<<<<<< HEAD
-from matplotlib.transforms import Bbox
-from matplotlib import cm
-=======
->>>>>>> 13024e0d
 import numpy as np
 from matplotlib.transforms import Bbox
 from numpy.ma import masked_invalid, getmask
@@ -307,9 +302,6 @@
             # to check for them.
             return False
 
-        if 'cmap' not in kwargs:
-            kwargs['cmap'] = cm.hot
-
         if x is not None and y is not None:
             # If x and y are provided, modify the arrays such that they
             # correspond to grid corners instead of grid centers.
@@ -348,12 +340,6 @@
             # Only the masked value of z is used as a mask
             args = args_masked[-1:]
 
-        if 'edgecolors' not in kwargs:
-            # Matplotlib pcolormesh per default are drawn as individual patches lined up next to each other
-            # due to rounding this produces visible gaps in some pdf viewers. To prevent this we draw each
-            # mesh with a visible edge (slightly overlapping) this assumes alpha=1 or it will produce artifacts
-            # at the overlaps
-            kwargs['edgecolors'] = 'face'
         pc = ax.pcolormesh(*args, **kwargs)
 
         # Set x and y limits if arrays are provided

--- conflicted
+++ resolved
@@ -411,19 +411,7 @@
         self.assertEqual(data.arr.tolist(), [[4, 5, 6]] * 2)
         self.assertEqual(data.index0.tolist(), [[0, 1, 2]] * 2)
 
-<<<<<<< HEAD
-        # alternate form for 1D size, just an integer
-        mg.size = mg.size[0]
-        loop = Loop(self.p1[1:3:1], 0.001).each(mg)
-        data = loop.run_temp()
-
-        self.assertEqual(data.p1_set.tolist(), [1, 2])
-        self.assertEqual(data.arr.tolist(), [[4, 5, 6]] * 2)
-
-        # 2D size
-=======
         # 2D shape
->>>>>>> db3a71e3
         mg = MultiGetter(arr2d=((21, 22), (23, 24)))
         loop = Loop(self.p1[1:3:1], 0.001).each(mg)
         data = loop.run_temp()

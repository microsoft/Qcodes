import json
import logging
from time import monotonic
from collections import OrderedDict
from typing import (Callable, Union, Dict, Tuple, List, Sequence, cast,
                    MutableMapping, MutableSequence, Optional, Any, TypeVar)
from inspect import signature
from numbers import Number

import numpy as np

import qcodes as qc
from qcodes import Station
from qcodes.instrument.parameter import ArrayParameter, _BaseParameter, \
    Parameter, MultiParameter, ParameterWithSetpoints
from qcodes.dataset.experiment_container import Experiment
from qcodes.dataset.param_spec import ParamSpec
from qcodes.dataset.data_set import DataSet
from qcodes.utils.helpers import NumpyJSONEncoder
import qcodes.config
from qcodes.dataset.dependencies import (InterDependencies,
                                         MissingDependencyError)

log = logging.getLogger(__name__)

array_like_types = (tuple, list, np.ndarray)
scalar_res_types = Union[str, int, float, np.dtype]
res_type = Tuple[Union[_BaseParameter, str],
                 Union[scalar_res_types, np.ndarray,
                       Sequence[scalar_res_types]]]
setpoints_type = Sequence[Union[str, _BaseParameter]]
numeric_types = Union[float, int]


class ParameterTypeError(Exception):
    pass


def is_number(thing: Any) -> bool:
    """
    Test if an object can be converted to a number UNLESS it is a string
    """
    if isinstance(thing, str):
        return False
    try:
        float(thing)
        return True
    except (ValueError, TypeError):
        return False


class DataSaver:
    """
    The class used by the Runner context manager to handle the datasaving to
    the database.
    """

    default_callback: Optional[dict] = None

    def __init__(self, dataset: DataSet, write_period: numeric_types,
                 parameters: Dict[str, ParamSpec]) -> None:
        self._dataset = dataset
        if DataSaver.default_callback is not None \
                and 'run_tables_subscription_callback' \
                    in DataSaver.default_callback:
            callback = DataSaver.default_callback[
                'run_tables_subscription_callback']
            min_wait = DataSaver.default_callback[
                'run_tables_subscription_min_wait']
            min_count = DataSaver.default_callback[
                'run_tables_subscription_min_count']
            snapshot = dataset.get_metadata('snapshot')
            self._dataset.subscribe(callback,
                                    min_wait=min_wait,
                                    min_count=min_count,
                                    state={},
                                    callback_kwargs={'run_id':
                                                         self._dataset.run_id,
                                                     'snapshot': snapshot})
        default_subscribers = qcodes.config.subscription.default_subscribers
        for subscriber in default_subscribers:
            self._dataset.subscribe_from_config(subscriber)

        self.write_period = float(write_period)
        self.parameters: Dict[str, ParamSpec] = parameters
        self._known_parameters = list(parameters.keys())
        self._results: List[dict] = []  # will be filled by addResult
        self._last_save_time = monotonic()
        self._known_dependencies: Dict[str, List[str]] = {}
        for param, parspec in parameters.items():
            if parspec.depends_on != '':
                self._known_dependencies.update(
                    {str(param): parspec.depends_on.split(', ')})

    def add_result(self, *res_tuple: res_type) -> None:
        """
        Add a result to the measurement results. Represents a measurement
        point in the space of measurement parameters, e.g. in an experiment
        varying two voltages and measuring two currents, a measurement point
        is the four dimensional (v1, v2, c1, c2). The corresponding call
        to this function would be (e.g.)
        >> datasaver.add_result((v1, 0.1), (v2, 0.2), (c1, 5), (c2, -2.1))

        For better performance, this function does not immediately write to
        the database, but keeps the results in memory. Writing happens every
        `write_period` seconds and during the __exit__ method if this class.

        Regarding arrays: since arrays as binary blobs are (almost) worthless
        in a relational database, this function "unravels" arrays passed to it.
        That, in turn, forces us to impose rules on what can be saved in one
        go. Any number of scalars and any number of arrays OF THE SAME LENGTH
        can be passed to add_result. The scalars are duplicated to match the
        arrays.

        However, if the parameter is registered as array type the numpy arrays
        are not unraveled but stored directly for improved performance.

        Args:
            res_tuple: a tuple with the first element being the parameter name
                and the second element is the corresponding value(s) at this
                measurement point. The function takes as many tuples as there
                are results.

        Raises:
            ValueError: if a parameter name not registered in the parent
                Measurement object is encountered.
            ParameterTypeError: if a parameter is given a value not matching
                its type.
        """
        res: List[res_type] = []

        # we iterate through the input twice. First we find any array and
        # multiparameters that needs to be unbundled and collect the names
        # of all parameters. This also allows users to call
        # add_result with the arguments in any particular order, i.e. NOT
        # enforcing that setpoints come before dependent variables.
        input_size = 1
        found_parameters: List[str] = []
        inserting_as_arrays = False
        inserting_unrolled_array = False

        for partial_result in res_tuple:
            parameter = partial_result[0]
            if isinstance(parameter, MultiParameter):
                # unpack parameters and potential setpoints from MultiParameter
                # unlike regular Parameters and ArrayParameters we don't want
                # to add the parameter it self only its components.
                data = partial_result[1]
                self._unbundle_multiparameter(parameter,
                                              data,
                                              res,
                                              found_parameters)
            else:
                res.append(partial_result)
                paramstr = str(parameter)
                found_parameters.append(paramstr)
                # unpack setpoints from array parameters and add them
                # to the res list
                if isinstance(parameter, ArrayParameter):
                    self._unbundle_arrayparameter(parameter,
                                                  res,
                                                  found_parameters)

        # Validate that only registered parameters are added and that their
        # dependencies are added too

        found_paramspecs = []
        for pname in found_parameters:
            try:
                found_paramspecs.append(self.parameters[pname])
            except KeyError:
                raise ValueError(f'Can not add a result for {pname}, no '
                                 'such parameter registered in this '
                                 'measurement.')
        if not InterDependencies._are_dependencies_met(*found_paramspecs):
            needed = InterDependencies._missing_dependencies(*found_paramspecs)
            raise ValueError('Can not add result, need values for the '
                             f'following parameter(s): {needed}')

        for partial_result in res:
            parameter = partial_result[0]
            paramstr = str(parameter)
            value = partial_result[1]
            found_parameters.append(paramstr)
            inserting_this_as_array = False
            # if paramstr not in self._known_parameters:
            #     raise ValueError(f'Can not add a result for {paramstr}, no '
            #                      'such parameter registered in this '
            #                      'measurement.')
            param_spec = self.parameters[paramstr]
            if param_spec.type == 'array':
                inserting_as_arrays = True
                inserting_this_as_array = True
            if any(isinstance(value, typ) for typ in array_like_types):

                value = cast(np.ndarray, partial_result[1])
                value = np.atleast_1d(value)
                array_size = len(value.ravel())
                if param_spec.type != 'array' and array_size > 1:
                    inserting_unrolled_array = True
                if input_size > 1 and input_size != array_size:
                    raise ValueError('Incompatible array dimensions. Trying to'
                                     f' add arrays of dimension {input_size} '
                                     f'and {array_size}')
                else:
                    input_size = array_size
            elif is_number(value):
                if inserting_this_as_array:
                    raise ValueError("Trying to insert into an ArrayType with "
                                     "a scalar value")
                if param_spec.type == 'text':
                    raise ValueError(f"It is not possible to save a numeric "
                                     f"value for parameter {paramstr!r} "
                                     f"because its type class is "
                                     f"'text', not 'numeric'.")
            elif isinstance(value, str):
                if param_spec.type != 'text':
                    raise ValueError(f"It is not possible to save a string "
                                     f"value for parameter {paramstr!r} "
                                     f"because its type class is "
                                     f"{param_spec.type!r}, not 'text'.")
            else:
                raise ValueError('Wrong value type received. '
                                 f'Got {type(value)}, but only int, float, '
                                 'str, tuple, list, and np.ndarray is '
                                 'allowed.')

<<<<<<< HEAD
            # # Now check for missing setpoints
            # if paramstr in self._known_dependencies.keys():
            #     stuffweneed = set(self._known_dependencies[paramstr])
            #     stuffwehave = set(found_parameters)
            #     if not stuffweneed.issubset(stuffwehave):
            #         raise ValueError('Can not add this result; missing '
            #                          f'setpoint values for {paramstr}:'
            #                          f' {stuffweneed}.'
            #                          f' Values only given for'
            #                          f' {found_parameters}.')
=======
            # Now check for missing setpoints
            if paramstr in self._known_dependencies.keys():
                stuffweneed = set(self._known_dependencies[paramstr])
                stuffwehave = set(found_parameters)
                if not stuffweneed.issubset(stuffwehave):
                    raise ValueError('Can not add this result; missing '
                                     f'setpoint values for {paramstr}:'
                                     f' {sorted(stuffweneed)}.'
                                     f' Values only given for'
                                     f' {sorted(stuffwehave)}.')
>>>>>>> 77617bc0

        if inserting_unrolled_array and inserting_as_arrays:
            raise RuntimeError("Trying to insert multiple data values both "
                               "in array from and as numeric. This is not "
                               "possible.")
        elif inserting_as_arrays:
            input_size = 1

        self._append_results(res, input_size)

        if monotonic() - self._last_save_time > self.write_period:
            self.flush_data_to_database()
            self._last_save_time = monotonic()

    def _append_results(self, res: Sequence[res_type],
                        input_size: int) -> None:
        """
        A private method to add the data to actual queue of data to be written.

        Args:
            res: A sequence of the data to be added
            input_size: The length of the data to be added. 1 if its
                to be inserted as arrays.
        """
        for index in range(input_size):
            res_dict = {}
            for partial_result in res:
                param = str(partial_result[0])
                value = partial_result[1]
                param_spec = self.parameters[param]
                if param_spec.type == 'array' and index == 0:
                    res_dict[param] = value
                elif param_spec.type != 'array':
                    # For compatibility with the old Loop, setpoints are
                    # tuples of numbers (usually tuple(np.linspace(...))
                    if hasattr(value, '__len__') and not isinstance(value, str):
                        value = cast(Union[Sequence, np.ndarray], value)
                        if isinstance(value, np.ndarray):
                            # this is significantly faster than atleast_1d
                            # espcially for non 0D arrays
                            # because we already know that this is a numpy
                            # array and just one numpy array. atleast_1d
                            # performs additional checks.
                            if value.ndim == 0:
                                value = value.reshape(1)
                            value = value.ravel()
                        res_dict[param] = value[index]
                    else:
                        res_dict[param] = value
            if len(res_dict) > 0:
                self._results.append(res_dict)

    def _unbundle_arrayparameter(self,
                                 parameter: ArrayParameter,
                                 res: List[res_type],
                                 found_parameters: List[str]) -> None:
        """
        Extract the setpoints from an ArrayParameter and add them to results
         as a regular parameter tuple.

        Args:
            parameter: The ArrayParameter to extract setpoints from.
            res: The result list to add to. Note that this is modified inplace
            found_parameters: The list of all parameters that we know of by now
              Note that this is modified in place.
        """
        sp_names = parameter.setpoint_full_names
        fallback_sp_name = f"{parameter.full_name}_setpoint"
        if parameter.setpoints is None:
            raise RuntimeError(f"{parameter.full_name} is an {type(parameter)} "
                               f"without setpoints. Cannot handle this.")
        self._unbundle_setpoints_from_param(parameter, sp_names,
                                            fallback_sp_name,
                                            parameter.setpoints,
                                            res, found_parameters)

    def _unbundle_setpoints_from_param(self, parameter: _BaseParameter,
                                       sp_names: Sequence[str],
                                       fallback_sp_name: str,
                                       setpoints: Sequence,
                                       res: List[res_type],
                                       found_parameters: List[str]):
        """
        Private function to unbundle setpoints from an ArrayParameter or
        a subset of a MultiParameter.

        Args:
            parameter:
            sp_names: Names of the setpoint axes
            fallback_sp_name: Fallback name for setpoints in case sp_names
              is None. The axis num is appended to this name to ensure all
              setpoint axes names are unique.
            setpoints: The actual setpoints i.e. `parameter.setpoints` for an
              ArrayParameter and `parameter.setpoints[i]` for a MultiParameter
            res: The result list the unpacked setpoints are added too.
              Note that this will be modified in place.
            found_parameters: The list of all parameters that we know of by now
              This is modified in place with new parameters found here.
        """
        setpoint_axes = []
        setpoint_meta = []
        if setpoints is None:
            raise RuntimeError(f"{parameter.full_name} is an {type(parameter)} "
                               f"without setpoints. Cannot handle this.")

        for i, sps in enumerate(setpoints):
            if sp_names is not None:
                spname = sp_names[i]
            else:
                spname = f'{fallback_sp_name}_{i}'

            if spname not in self.parameters.keys():
                raise RuntimeError('No setpoints registered for '
                                   f'{type(parameter)} {parameter.full_name}!')
            sps = np.array(sps)
            while sps.ndim > 1:
                # The outermost setpoint axis or an nD param is nD
                # but the innermost is 1D. In all cases we just need
                # the axis along one dim, the innermost one.
                sps = sps[0]

            setpoint_meta.append(spname)
            found_parameters.append(spname)
            setpoint_axes.append(sps)

        output_grids = np.meshgrid(*setpoint_axes, indexing='ij')
        for grid, meta in zip(output_grids, setpoint_meta):
            res.append((meta, grid))

    def _unbundle_multiparameter(self,
                                 parameter: MultiParameter,
                                 data: Union[tuple, list, np.ndarray],
                                 res: List[res_type],
                                 found_parameters: List[str]) -> None:
        """
        Extract the subarrays and setpoints from an MultiParameter and
        add them to res as a regular parameter tuple.

        Args:
            parameter: The MultiParameter to extract from
            data: The acquired data for this parameter
            res: The result list that the unpacked data and setpoints
              is added too. Note that this will be modified in place.
            found_parameters: The list of all parameters that we know of by now
              This is modified in place with new parameters found here.
        """
        if parameter.setpoints is None:
            raise RuntimeError(f"{parameter.full_name} is an {type(parameter)} "
                               f"without setpoints. Cannot handle this.")
        for i in range(len(parameter.shapes)):
            shape = parameter.shapes[i]
            res.append((parameter.names[i], data[i]))
            if shape != ():
                # array parameter like part of the multiparameter
                # need to find setpoints too
                fallback_sp_name = f'{parameter.full_names[i]}_setpoint'

                if parameter.setpoint_full_names[i] is not None:
                    sp_names = parameter.setpoint_full_names[i]
                else:
                    sp_names = None

                self._unbundle_setpoints_from_param(parameter, sp_names,
                                                    fallback_sp_name,
                                                    parameter.setpoints[i],
                                                    res, found_parameters)

    def flush_data_to_database(self) -> None:
        """
        Write the in-memory results to the database.
        """
        log.debug('Flushing to database')
        if self._results != []:
            try:
                write_point = self._dataset.add_results(self._results)
                log.debug(f'Successfully wrote from index {write_point}')
                self._results = []
            except Exception as e:
                log.warning(f'Could not commit to database; {e}')
        else:
            log.debug('No results to flush')

    @property
    def run_id(self) -> int:
        return self._dataset.run_id

    @property
    def points_written(self) -> int:
        return self._dataset.number_of_results

    @property
    def dataset(self):
        return self._dataset


class Runner:
    """
    Context manager for the measurement.

    Lives inside a Measurement and should never be instantiated
    outside a Measurement.

    This context manager handles all the dirty business of writing data
    to the database. Additionally, it may perform experiment bootstrapping
    and clean-up after the measurement.
    """

    def __init__(
            self, enteractions: List, exitactions: List,
            experiment: Experiment = None, station: Station = None,
            write_period: numeric_types = None,
            parameters: Dict[str, ParamSpec] = None,
            name: str = '',
            subscribers: Sequence[Tuple[Callable,
                                        Union[MutableSequence,
                                              MutableMapping]]] = None) -> None:

        self.enteractions = enteractions
        self.exitactions = exitactions
        self.subscribers: Sequence[Tuple[Callable,
                                         Union[MutableSequence,
                                               MutableMapping]]]
        if subscribers is None:
            self.subscribers = []
        else:
            self.subscribers = subscribers
        self.experiment = experiment
        self.station = station
        self.parameters: Dict[str, ParamSpec] = parameters
        # here we use 5 s as a sane default, but that value should perhaps
        # be read from some config file
        self.write_period = float(write_period) \
            if write_period is not None else 5.0
        self.name = name if name else 'results'

    def __enter__(self) -> DataSaver:
        # TODO: should user actions really precede the dataset?
        # first do whatever bootstrapping the user specified
        for func, args in self.enteractions:
            func(*args)

        # next set up the "datasaver"
        if self.experiment is not None:
            self.ds = qc.new_data_set(
                self.name, self.experiment.exp_id, conn=self.experiment.conn
            )
        else:
            self.ds = qc.new_data_set(self.name)

        # .. and give the dataset a snapshot as metadata
        if self.station is None:
            station = qc.Station.default
        else:
            station = self.station

        if station:
            self.ds.add_snapshot(json.dumps({'station': station.snapshot()},
                                            cls=NumpyJSONEncoder))

        if self.parameters is not None:
            for paramspec in self.parameters.values():
                self.ds.add_parameter(paramspec)
        else:
            raise RuntimeError("No parameters supplied")

        # register all subscribers
        for (callble, state) in self.subscribers:
            # We register with minimal waiting time.
            # That should make all subscribers be called when data is flushed
            # to the database
            log.debug(f'Subscribing callable {callble} with state {state}')
            self.ds.subscribe(callble, min_wait=0, min_count=1, state=state)

        print(f'Starting experimental run with id: {self.ds.run_id}')

        self.datasaver = DataSaver(dataset=self.ds,
                                   write_period=self.write_period,
                                   parameters=self.parameters)

        return self.datasaver

    def __exit__(self, exception_type, exception_value, traceback) -> None:

        self.datasaver.flush_data_to_database()

        # perform the "teardown" events
        for func, args in self.exitactions:
            func(*args)

        # and finally mark the dataset as closed, thus
        # finishing the measurement
        self.ds.mark_complete()

        self.ds.unsubscribe_all()



T = TypeVar('T', bound='Measurement')
class Measurement:
    """
    Measurement procedure container

    Args:
        exp: Specify the experiment to use. If not given
            the default one is used.
        station: The QCoDeS station to snapshot. If not given, the
            default one is used.
    """

    def __init__(self, exp: Optional[Experiment] = None,
                 station: Optional[qc.Station] = None) -> None:
        self.exitactions: List[Tuple[Callable, Sequence]] = []
        self.enteractions: List[Tuple[Callable, Sequence]] = []
        self.subscribers: List[Tuple[Callable, Union[MutableSequence,
                                                     MutableMapping]]] = []
        self.experiment = exp
        self.station = station
        # self.parameters: Dict[str, ParamSpec] = OrderedDict()
        self._write_period: Optional[float] = None
        self.name = ''
        self.idps = InterDependencies()

    @property
    def parameters(self) -> Dict[str, ParamSpec]:
        pss = self.idps.paramspecs
        return dict(zip([ps.name for ps in pss], pss))

    @property
    def write_period(self) -> Optional[float]:
        return self._write_period

    @write_period.setter
    def write_period(self, wp: numeric_types) -> None:
        if not isinstance(wp, Number):
            raise ValueError('The write period must be a number (of seconds).')
        wp_float = float(wp)
        if wp_float < 1e-3:
            raise ValueError('The write period must be at least 1 ms.')
        self._write_period = wp_float

    def register_parameter(
            self : T, parameter: _BaseParameter,
            setpoints: setpoints_type = None,
            basis: setpoints_type = None,
            paramtype: str = 'numeric') -> T:
        """
        Add QCoDeS Parameter to the dataset produced by running this
        measurement.

        Args:
            parameter: The parameter to add
            setpoints: The Parameter representing the setpoints for this
                parameter. If this parameter is a setpoint,
                it should be left blank
            basis: The parameters that this parameter is inferred from. If
                this parameter is not inferred from any other parameters,
                this should be left blank.
            paramtype: type of the parameter, i.e. the SQL storage class
        """
        # input validation
        if paramtype not in ParamSpec.allowed_types:
            raise RuntimeError("Trying to register a parameter with type "
                               f"{paramtype}. However, only "
                               f"{ParamSpec.allowed_types} are supported.")
        if not isinstance(parameter, _BaseParameter):
            raise ValueError('Can not register object of type {}. Can only '
                             'register a QCoDeS Parameter.'
                             ''.format(type(parameter)))
        # perhaps users will want a different name? But the name must be unique
        # on a per-run basis
        # we also use the name below, but perhaps is is better to have
        # a more robust Parameter2String function?
        name = str(parameter)
        if isinstance(parameter, ArrayParameter):
            self._register_arrayparameter(parameter,
                                          setpoints,
                                          basis,
                                          paramtype)
        elif isinstance(parameter, ParameterWithSetpoints):
            self._register_parameter_with_setpoints(parameter,
                                                    setpoints,
                                                    basis,
                                                    paramtype)
        elif isinstance(parameter, MultiParameter):
            self._register_multiparameter(parameter,
                                          setpoints,
                                          basis,
                                          paramtype,
                                          )
        elif isinstance(parameter, Parameter):
            self._register_parameter(name,
                                     parameter.label,
                                     parameter.unit,
                                     setpoints,
                                     basis, paramtype)
        else:
            raise RuntimeError("Does not know how to register a parameter"
                               f"of type {type(parameter)}")

        return self

    def _register_parameter(self : T, name: str,
                            label: Optional[str],
                            unit: Optional[str],
                            setpoints: Optional[setpoints_type],
                            basis: Optional[setpoints_type],
                            paramtype: str) -> T:
        """
        Generate ParamSpecs and register them for an individual parameter
        """

        if setpoints is not None:
            sp_strings = [str(sp) for sp in setpoints]
        else:
            sp_strings = []

        if basis is not None:
            bs_strings = [str(bs) for bs in basis]
        else:
            bs_strings = []

        paramspec = ParamSpec(name=name,
                              paramtype=paramtype,
                              label=label,
                              unit=unit,
                              inferred_from=bs_strings,
                              depends_on=sp_strings)

        # to allow users to re-add an already registered paramspec
        # (to e.g. update its label)
        if name in self.parameters:
            ps_to_kill = self.parameters[name]
            modified_paramspecs = list(self.idps.paramspecs)
            modified_paramspecs.remove(ps_to_kill)
            paramspecs = tuple(modified_paramspecs)
        else:
            paramspecs = self.idps.paramspecs

        # This line will raise if new_idps are not valid and hence not
        # mutate the measurement object's state
        new_idps = InterDependencies(*paramspecs, paramspec)
        self.idps = new_idps

        log.info(f'Registered {name} in the Measurement.')

        return self

    def _register_arrayparameter(self,
                                 parameter: ArrayParameter,
                                 setpoints: Optional[setpoints_type],
                                 basis: Optional[setpoints_type],
                                 paramtype: str, ) -> None:
        """
        Register an ArrayParameter and the setpoints belonging to that
        ArrayParameter
        """
        name = str(parameter)
        my_setpoints = list(setpoints) if setpoints else []
        for i in range(len(parameter.shape)):
            if parameter.setpoint_full_names is not None and \
                    parameter.setpoint_full_names[i] is not None:
                spname = parameter.setpoint_full_names[i]
            else:
                spname = f'{name}_setpoint_{i}'
            if parameter.setpoint_labels:
                splabel = parameter.setpoint_labels[i]
            else:
                splabel = ''
            if parameter.setpoint_units:
                spunit = parameter.setpoint_units[i]
            else:
                spunit = ''

            self._register_parameter(name=spname,
                                     label=splabel,
                                     unit=spunit,
                                     paramtype=paramtype,
                                     setpoints=[],
                                     basis=[])

            my_setpoints += [spname]

        self._register_parameter(name,
                                 parameter.label,
                                 parameter.unit,
                                 my_setpoints,
                                 basis,
                                 paramtype)

    def _register_parameter_with_setpoints(self,
                                           parameter: ParameterWithSetpoints,
                                           setpoints: Optional[setpoints_type],
                                           basis: Optional[setpoints_type],
                                           paramtype: str) -> None:
        """
        Register an ParameterWithSetpoints and the setpoints belonging to the
        Parameter
        """
        name = str(parameter)
        my_setpoints = list(setpoints) if setpoints else []
        for sp in parameter.setpoints:
            if not isinstance(sp, Parameter):
                raise RuntimeError("The setpoints of a "
                                   "ParameterWithSetpoints "
                                   "must be a Parameter")
            spname = sp.full_name
            splabel = sp.label
            spunit = sp.unit

            spparamspec = ParamSpec(name=spname, paramtype=paramtype,
                                    label=splabel, unit=spunit)

            self.parameters[spname] = spparamspec

            my_setpoints.append(spname)

        self._register_parameter(name,
                                 parameter.label,
                                 parameter.unit,
                                 my_setpoints,
                                 basis,
                                 paramtype)

    def _register_multiparameter(self,
                                 multiparameter: MultiParameter,
                                 setpoints: Optional[setpoints_type],
                                 basis: Optional[setpoints_type],
                                 paramtype: str) -> None:
        """
        Find the individual multiparameter components and their setpoints
        and register these
        """
        setpoints_lists = []
        for i in range(len(multiparameter.shapes)):
            shape = multiparameter.shapes[i]
            name = multiparameter.full_names[i]
            if shape is ():
                my_setpoints = setpoints
            else:
                my_setpoints = list(setpoints) if setpoints else []
                for j in range(len(shape)):
                    if multiparameter.setpoint_full_names is not None and \
                            multiparameter.setpoint_full_names[i] is not None:
                        spname = multiparameter.setpoint_full_names[i][j]
                    else:
                        spname = f'{name}_setpoint_{j}'
                    if multiparameter.setpoint_labels is not None and \
                            multiparameter.setpoint_labels[i] is not None:
                        splabel = multiparameter.setpoint_labels[i][j]
                    else:
                        splabel = ''
                    if multiparameter.setpoint_units is not None and \
                            multiparameter.setpoint_units[i] is not None:
                        spunit = multiparameter.setpoint_units[i][j]
                    else:
                        spunit = ''

                    self._register_parameter(name=spname,
                                             paramtype=paramtype,
                                             label=splabel,
                                             unit=spunit,
                                             setpoints=[],
                                             basis=[])
                    my_setpoints += [spname]

            setpoints_lists.append(my_setpoints)

        for i, setpoints in enumerate(setpoints_lists):
            self._register_parameter(multiparameter.names[i],
                                     multiparameter.labels[i],
                                     multiparameter.units[i],
                                     setpoints,
                                     basis,
                                     paramtype)

    def register_custom_parameter(
            self : T, name: str,
            label: str = None, unit: str = None,
            basis: setpoints_type = None,
            setpoints: setpoints_type = None,
            paramtype: str = 'numeric') -> T:
        """
        Register a custom parameter with this measurement

        Args:
            name: The name that this parameter will have in the dataset. Must
                be unique (will overwrite an existing parameter with the same
                name!)
            label: The label
            unit: The unit
            basis: A list of either QCoDeS Parameters or the names
                of parameters already registered in the measurement that
                this parameter is inferred from
            setpoints: A list of either QCoDeS Parameters or the names of
                of parameters already registered in the measurement that
                are the setpoints of this parameter
            paramtype: type of the parameter, i.e. the SQL storage class
        """
        return self._register_parameter(name,
                                        label,
                                        unit,
                                        setpoints,
                                        basis,
                                        paramtype)

    def unregister_parameter(self,
                             parameter: setpoints_type) -> None:
        """
        Remove a custom/QCoDeS parameter from the dataset produced by
        running this measurement
        """
        if isinstance(parameter, _BaseParameter):
            param = str(parameter)
        elif isinstance(parameter, str):
            param = parameter
        else:
            raise ValueError('Wrong input type. Must be a QCoDeS parameter or'
                             ' the name (a string) of a parameter.')

        if param not in self.parameters:
            log.info(f'Tried to unregister {param}, but it was not'
                     'registered.')
            return

        ps_to_kill = self.parameters[param]
        modified_paramspecs = list(self.idps.paramspecs)
        modified_paramspecs.remove(ps_to_kill)

        try:
            new_idps = InterDependencies(*modified_paramspecs)
        except MissingDependencyError as e:
            raise ValueError(f'Can not unregister {param}, that would lead '
                             'to inconsistent dependencies') from e

        self.idps = new_idps
        log.info(f'Removed {param} from Measurement.')

    def add_before_run(self : T, func: Callable, args: tuple) -> T:
        """
        Add an action to be performed before the measurement.

        Args:
            func: Function to be performed
            args: The arguments to said function
        """
        # some tentative cheap checking
        nargs = len(signature(func).parameters)
        if len(args) != nargs:
            raise ValueError('Mismatch between function call signature and '
                             'the provided arguments.')

        self.enteractions.append((func, args))

        return self

    def add_after_run(self : T, func: Callable, args: tuple) -> T:
        """
        Add an action to be performed after the measurement.

        Args:
            func: Function to be performed
            args: The arguments to said function
        """
        # some tentative cheap checking
        nargs = len(signature(func).parameters)
        if len(args) != nargs:
            raise ValueError('Mismatch between function call signature and '
                             'the provided arguments.')

        self.exitactions.append((func, args))

        return self

    def add_subscriber(self : T,
                       func: Callable,
                       state: Union[MutableSequence, MutableMapping]) -> T:
        """
        Add a subscriber to the dataset of the measurement.

        Args:
            func: A function taking three positional arguments: a list of
                tuples of parameter values, an integer, a mutable variable
                (list or dict) to hold state/writes updates to.
            state: The variable to hold the state.
        """
        self.subscribers.append((func, state))

        return self

    def run(self) -> Runner:
        """
        Returns the context manager for the experimental run
        """
        return Runner(self.enteractions, self.exitactions,
                      self.experiment, station=self.station,
                      write_period=self._write_period,
                      parameters=self.parameters,
                      name=self.name,
                      subscribers=self.subscribers)<|MERGE_RESOLUTION|>--- conflicted
+++ resolved
@@ -225,29 +225,16 @@
                                  'str, tuple, list, and np.ndarray is '
                                  'allowed.')
 
-<<<<<<< HEAD
-            # # Now check for missing setpoints
-            # if paramstr in self._known_dependencies.keys():
-            #     stuffweneed = set(self._known_dependencies[paramstr])
-            #     stuffwehave = set(found_parameters)
-            #     if not stuffweneed.issubset(stuffwehave):
-            #         raise ValueError('Can not add this result; missing '
-            #                          f'setpoint values for {paramstr}:'
-            #                          f' {stuffweneed}.'
-            #                          f' Values only given for'
-            #                          f' {found_parameters}.')
-=======
-            # Now check for missing setpoints
-            if paramstr in self._known_dependencies.keys():
-                stuffweneed = set(self._known_dependencies[paramstr])
-                stuffwehave = set(found_parameters)
-                if not stuffweneed.issubset(stuffwehave):
-                    raise ValueError('Can not add this result; missing '
-                                     f'setpoint values for {paramstr}:'
-                                     f' {sorted(stuffweneed)}.'
-                                     f' Values only given for'
-                                     f' {sorted(stuffwehave)}.')
->>>>>>> 77617bc0
+#             # Now check for missing setpoints
+#             if paramstr in self._known_dependencies.keys():
+#                 stuffweneed = set(self._known_dependencies[paramstr])
+#                 stuffwehave = set(found_parameters)
+#                 if not stuffweneed.issubset(stuffwehave):
+#                     raise ValueError('Can not add this result; missing '
+#                                      f'setpoint values for {paramstr}:'
+#                                      f' {sorted(stuffweneed)}.'
+#                                      f' Values only given for'
+#                                      f' {sorted(stuffwehave)}.')
 
         if inserting_unrolled_array and inserting_as_arrays:
             raise RuntimeError("Trying to insert multiple data values both "

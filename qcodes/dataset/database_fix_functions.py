--- conflicted
+++ resolved
@@ -13,13 +13,8 @@
 from qcodes.dataset.sqlite.connection import ConnectionPlus, atomic, \
     atomic_transaction
 from qcodes.dataset.sqlite.db_upgrades import get_user_version
-<<<<<<< HEAD
 from qcodes.dataset.sqlite.queries import _get_parameters, \
-    get_run_description, update_run_description
-=======
-from qcodes.dataset.sqlite.queries import get_parameters, \
     get_run_description, update_run_description, _update_run_description
->>>>>>> 783abd61
 from qcodes.dataset.sqlite.query_helpers import one, select_one_where
 
 
@@ -139,15 +134,9 @@
 
     log.info('[*] Fixing run descriptions...')
     for run_id in run_ids:
-<<<<<<< HEAD
         trusted_paramspecs = _get_parameters(conn, run_id)
-        trusted_desc = RunDescriber(
-                           interdeps=InterDependencies(*trusted_paramspecs))
-=======
-        trusted_paramspecs = get_parameters(conn, run_id)
         trusted_desc = v0.RunDescriber(
             v0.InterDependencies(*trusted_paramspecs))
->>>>>>> 783abd61
 
         actual_desc_str = select_one_where(conn, "runs",
                                            "run_description",

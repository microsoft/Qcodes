# Makefile for Sphinx documentation
#

# You can set these variables from the command line.
SPHINXOPTS    =
SPHINXBUILD   = sphinx-build
PAPER         =
BUILDDIR      = _build
# this is to to autmagic gh-pages
GH_PAGES_SOURCES = docs qcodes CONTRIBUTING.rst LICENSE

# Internal variables.
PAPEROPT_a4     = -D latex_paper_size=a4
PAPEROPT_letter = -D latex_paper_size=letter
ALLSPHINXOPTS   = -d $(BUILDDIR)/doctrees $(PAPEROPT_$(PAPER)) $(SPHINXOPTS) .
# the i18n builder cannot share the environment and doctrees with the others
I18NSPHINXOPTS  = $(PAPEROPT_$(PAPER)) $(SPHINXOPTS) .

.PHONY: help
help:
	@echo "Please use \`make <target>' where <target> is one of"
	@echo "  html       to make standalone HTML files"
	@echo "  dirhtml    to make HTML files named index.html in directories"
	@echo "  singlehtml to make a single large HTML file"
	@echo "  pickle     to make pickle files"
	@echo "  json       to make JSON files"
	@echo "  htmlhelp   to make HTML files and a HTML help project"
	@echo "  qthelp     to make HTML files and a qthelp project"
	@echo "  applehelp  to make an Apple Help Book"
	@echo "  devhelp    to make HTML files and a Devhelp project"
	@echo "  epub       to make an epub"
	@echo "  epub3      to make an epub3"
	@echo "  latex      to make LaTeX files, you can set PAPER=a4 or PAPER=letter"
	@echo "  latexpdf   to make LaTeX files and run them through pdflatex"
	@echo "  latexpdfja to make LaTeX files and run them through platex/dvipdfmx"
	@echo "  text       to make text files"
	@echo "  man        to make manual pages"
	@echo "  texinfo    to make Texinfo files"
	@echo "  info       to make Texinfo files and run them through makeinfo"
	@echo "  gettext    to make PO message catalogs"
	@echo "  changes    to make an overview of all changed/added/deprecated items"
	@echo "  xml        to make Docutils-native XML files"
	@echo "  pseudoxml  to make pseudoxml-XML files for display purposes"
	@echo "  linkcheck  to check all external links for integrity"
	@echo "  doctest    to run all doctests embedded in the documentation (if enabled)"
	@echo "  coverage   to run coverage check of the documentation (if enabled)"
	@echo "  dummy      to check syntax errors of document sources"

.PHONY: clean
clean:
	rm -rf $(BUILDDIR)/*
	rm -rf _auto
<<<<<<< HEAD
=======
	rm -rf _notebooks
>>>>>>> 0035a77c

.PHONY: html
html:
	$(SPHINXBUILD) -b html $(ALLSPHINXOPTS) $(BUILDDIR)/html
	@echo
	@echo "Build finished. The HTML pages are in $(BUILDDIR)/html."

.PHONY: dirhtml
dirhtml:
	$(SPHINXBUILD) -b dirhtml $(ALLSPHINXOPTS) $(BUILDDIR)/dirhtml
	@echo
	@echo "Build finished. The HTML pages are in $(BUILDDIR)/dirhtml."

.PHONY: singlehtml
singlehtml:
	$(SPHINXBUILD) -b singlehtml $(ALLSPHINXOPTS) $(BUILDDIR)/singlehtml
	@echo
	@echo "Build finished. The HTML page is in $(BUILDDIR)/singlehtml."

.PHONY: pickle
pickle:
	$(SPHINXBUILD) -b pickle $(ALLSPHINXOPTS) $(BUILDDIR)/pickle
	@echo
	@echo "Build finished; now you can process the pickle files."

.PHONY: json
json:
	$(SPHINXBUILD) -b json $(ALLSPHINXOPTS) $(BUILDDIR)/json
	@echo
	@echo "Build finished; now you can process the JSON files."

.PHONY: htmlhelp
htmlhelp:
	$(SPHINXBUILD) -b htmlhelp $(ALLSPHINXOPTS) $(BUILDDIR)/htmlhelp
	@echo
	@echo "Build finished; now you can run HTML Help Workshop with the" \
		  ".hhp project file in $(BUILDDIR)/htmlhelp."

.PHONY: qthelp
qthelp:
	$(SPHINXBUILD) -b qthelp $(ALLSPHINXOPTS) $(BUILDDIR)/qthelp
	@echo
	@echo "Build finished; now you can run "qcollectiongenerator" with the" \
		  ".qhcp project file in $(BUILDDIR)/qthelp, like this:"
	@echo "# qcollectiongenerator $(BUILDDIR)/qthelp/QCoDeS.qhcp"
	@echo "To view the help file:"
	@echo "# assistant -collectionFile $(BUILDDIR)/qthelp/QCoDeS.qhc"

.PHONY: applehelp
applehelp:
	$(SPHINXBUILD) -b applehelp $(ALLSPHINXOPTS) $(BUILDDIR)/applehelp
	@echo
	@echo "Build finished. The help book is in $(BUILDDIR)/applehelp."
	@echo "N.B. You won't be able to view it unless you put it in" \
		  "~/Library/Documentation/Help or install it in your application" \
		  "bundle."

.PHONY: devhelp
devhelp:
	$(SPHINXBUILD) -b devhelp $(ALLSPHINXOPTS) $(BUILDDIR)/devhelp
	@echo
	@echo "Build finished."
	@echo "To view the help file:"
	@echo "# mkdir -p $$HOME/.local/share/devhelp/QCoDeS"
	@echo "# ln -s $(BUILDDIR)/devhelp $$HOME/.local/share/devhelp/QCoDeS"
	@echo "# devhelp"

.PHONY: epub
epub:
	$(SPHINXBUILD) -b epub $(ALLSPHINXOPTS) $(BUILDDIR)/epub
	@echo
	@echo "Build finished. The epub file is in $(BUILDDIR)/epub."

.PHONY: epub3
epub3:
	$(SPHINXBUILD) -b epub3 $(ALLSPHINXOPTS) $(BUILDDIR)/epub3
	@echo
	@echo "Build finished. The epub3 file is in $(BUILDDIR)/epub3."

.PHONY: latex
latex:
	$(SPHINXBUILD) -b latex $(ALLSPHINXOPTS) $(BUILDDIR)/latex
	@echo
	@echo "Build finished; the LaTeX files are in $(BUILDDIR)/latex."
	@echo "Run \`make' in that directory to run these through (pdf)latex" \
		  "(use \`make latexpdf' here to do that automatically)."

.PHONY: latexpdf
latexpdf:
	$(SPHINXBUILD) -b latex $(ALLSPHINXOPTS) $(BUILDDIR)/latex
	@echo "Running LaTeX files through pdflatex..."
	$(MAKE) -C $(BUILDDIR)/latex all-pdf
	@echo "pdflatex finished; the PDF files are in $(BUILDDIR)/latex."

.PHONY: latexpdfja
latexpdfja:
	$(SPHINXBUILD) -b latex $(ALLSPHINXOPTS) $(BUILDDIR)/latex
	@echo "Running LaTeX files through platex and dvipdfmx..."
	$(MAKE) -C $(BUILDDIR)/latex all-pdf-ja
	@echo "pdflatex finished; the PDF files are in $(BUILDDIR)/latex."

.PHONY: text
text:
	$(SPHINXBUILD) -b text $(ALLSPHINXOPTS) $(BUILDDIR)/text
	@echo
	@echo "Build finished. The text files are in $(BUILDDIR)/text."

.PHONY: man
man:
	$(SPHINXBUILD) -b man $(ALLSPHINXOPTS) $(BUILDDIR)/man
	@echo
	@echo "Build finished. The manual pages are in $(BUILDDIR)/man."

.PHONY: texinfo
texinfo:
	$(SPHINXBUILD) -b texinfo $(ALLSPHINXOPTS) $(BUILDDIR)/texinfo
	@echo
	@echo "Build finished. The Texinfo files are in $(BUILDDIR)/texinfo."
	@echo "Run \`make' in that directory to run these through makeinfo" \
		  "(use \`make info' here to do that automatically)."

.PHONY: info
info:
	$(SPHINXBUILD) -b texinfo $(ALLSPHINXOPTS) $(BUILDDIR)/texinfo
	@echo "Running Texinfo files through makeinfo..."
	make -C $(BUILDDIR)/texinfo info
	@echo "makeinfo finished; the Info files are in $(BUILDDIR)/texinfo."

.PHONY: gettext
gettext:
	$(SPHINXBUILD) -b gettext $(I18NSPHINXOPTS) $(BUILDDIR)/locale
	@echo
	@echo "Build finished. The message catalogs are in $(BUILDDIR)/locale."

.PHONY: changes
changes:
	$(SPHINXBUILD) -b changes $(ALLSPHINXOPTS) $(BUILDDIR)/changes
	@echo
	@echo "The overview file is in $(BUILDDIR)/changes."

.PHONY: linkcheck
linkcheck:
	$(SPHINXBUILD) -b linkcheck $(ALLSPHINXOPTS) $(BUILDDIR)/linkcheck
	@echo
	@echo "Link check complete; look for any errors in the above output " \
		  "or in $(BUILDDIR)/linkcheck/output.txt."

.PHONY: doctest
doctest:
	$(SPHINXBUILD) -b doctest $(ALLSPHINXOPTS) $(BUILDDIR)/doctest
	@echo "Testing of doctests in the sources finished, look at the " \
		  "results in $(BUILDDIR)/doctest/output.txt."

.PHONY: coverage
coverage:
	$(SPHINXBUILD) -b coverage $(ALLSPHINXOPTS) $(BUILDDIR)/coverage
	@echo "Testing of coverage in the sources finished, look at the " \
		  "results in $(BUILDDIR)/coverage/python.txt."

.PHONY: xml
xml:
	$(SPHINXBUILD) -b xml $(ALLSPHINXOPTS) $(BUILDDIR)/xml
	@echo
	@echo "Build finished. The XML files are in $(BUILDDIR)/xml."

.PHONY: pseudoxml
pseudoxml:
	$(SPHINXBUILD) -b pseudoxml $(ALLSPHINXOPTS) $(BUILDDIR)/pseudoxml
	@echo
	@echo "Build finished. The pseudo-XML files are in $(BUILDDIR)/pseudoxml."

.PHONY: dummy
dummy:
	$(SPHINXBUILD) -b dummy $(ALLSPHINXOPTS) $(BUILDDIR)/dummy
	@echo
	@echo "Build finished. Dummy builder generates no files."

html-api:
	sphinx-apidoc  -o  _auto  -d 10 ../qcodes/
	mkdir -p api/generated/
<<<<<<< HEAD
	cp _auto/qcodes.instrument_drivers.* api/generated/
=======
	mkdir -p _notebooks
	mkdir -p _notebooks/driver_examples
	mkdir -p _notebooks/benchmarking
	cp _auto/qcodes.instrument_drivers.* api/generated/
	jupyter-nbconvert --to rst 'examples/*.ipynb' --output-dir=_notebooks
	jupyter-nbconvert --to rst 'examples/driver_examples/*.ipynb' --output-dir=_notebooks/driver_examples
	jupyter-nbconvert --to rst 'examples/benchmarking/*.ipynb' --output-dir=_notebooks/benchmarking
>>>>>>> 0035a77c
	make html

gh-pages:
	git config --global user.email "bot@travics.com"
	git config --global user.name "Documentation Bot"
	git remote add upstream https://${GITHUB_API_KEY}@github.com/QCoDeS/Qcodes.git
	git fetch upstream
	git checkout gh-pages
	rm -rf ./*
	git checkout master $(GH_PAGES_SOURCES)
	git reset HEAD
	cd docs && make html-api && \
	mv -fv $(BUILDDIR)/html/* ../
	rm -rf $(GH_PAGES_SOURCES) build
	git add -A
	git commit -m "Generated gh-pages for `git log master -1 --pretty=short \
	--abbrev-commit`" && git push https://${GITHUB_API_KEY}@github.com/QCoDeS/Qcodes.git gh-pages ; git checkout master<|MERGE_RESOLUTION|>--- conflicted
+++ resolved
@@ -50,10 +50,7 @@
 clean:
 	rm -rf $(BUILDDIR)/*
 	rm -rf _auto
-<<<<<<< HEAD
-=======
 	rm -rf _notebooks
->>>>>>> 0035a77c
 
 .PHONY: html
 html:
@@ -234,9 +231,6 @@
 html-api:
 	sphinx-apidoc  -o  _auto  -d 10 ../qcodes/
 	mkdir -p api/generated/
-<<<<<<< HEAD
-	cp _auto/qcodes.instrument_drivers.* api/generated/
-=======
 	mkdir -p _notebooks
 	mkdir -p _notebooks/driver_examples
 	mkdir -p _notebooks/benchmarking
@@ -244,7 +238,6 @@
 	jupyter-nbconvert --to rst 'examples/*.ipynb' --output-dir=_notebooks
 	jupyter-nbconvert --to rst 'examples/driver_examples/*.ipynb' --output-dir=_notebooks/driver_examples
 	jupyter-nbconvert --to rst 'examples/benchmarking/*.ipynb' --output-dir=_notebooks/benchmarking
->>>>>>> 0035a77c
 	make html
 
 gh-pages:

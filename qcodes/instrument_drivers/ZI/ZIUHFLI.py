--- conflicted
+++ resolved
@@ -451,56 +451,6 @@
         while (zi_error or timedout) and error_counter < num_retries:
             # one shot per trigger. This needs to be set every time
             # a the scope is enabled as below using scope_runstop
-<<<<<<< HEAD
-            self._instrument.daq.setInt('/{}/scopes/0/single'.format(self._instrument.device), 1)
-            self._instrument.daq.sync()
-
-            scope = self._instrument.scope # There are issues reusing the scope.
-            scope.set('scopeModule/clearhistory', 1)
-
-            # Start the scope triggering/acquiring
-            params['scope_runstop'].set('run') # set /dev/scopes/0/enable to 1
-
-            log.info('[*] Starting ZI scope acquisition.')
-            # Start something... hauling data from the scopeModule?
-            scope.execute()
-            starttime = time.time()
-            timedout = False
-
-            while scope.progress() < 1:
-                time.sleep(0.1)  # This while+sleep is how ZI engineers do it
-                if (time.time()-starttime) > 2 * meas_time:
-                    timedout = True
-                    break
-            metadata = scope.get("scopeModule/*")
-            zi_error = bool(metadata['error'][0])
-
-            # Stop the scope from running
-            params['scope_runstop'].set('stop')
-
-            if not (timedout or zi_error):
-                log.info('[+] ZI scope acquisition completed OK')
-                rawdata = scope.read()
-                if 'error' in rawdata:
-                    zi_error = bool(rawdata['error'][0])
-                data = self._scopedataparser(rawdata, self._instrument.device,
-                                             npts, segs, channels)
-            else:
-                log.warning('[-] ZI scope acquisition attempt {} '
-                            'failed, Timeout: {}, Error: {}, '
-                            'retrying'.format(error_counter, timedout, zi_error))
-                rawdata = None
-                data = (None, None)
-                error_counter += 1
-
-            # cleanup and make ready for next scope acquisition
-            scope.finish()
-            if error_counter >= num_retries and data == (None, None):
-                log.error('[+] ZI scope acquisition failed, maximum number'
-                            'of retries performed. No data returned')
-                raise RuntimeError('[+] ZI scope acquisition failed, maximum number'
-                            'of retries performed. No data returned')
-=======
             try:
                 # we wrap this in try finally to ensure that scope.finish is always called
                 # even if the measurement is interrupted
@@ -546,12 +496,13 @@
                     error_counter += 1
 
                 if error_counter >= num_retries:
-                    log.warning('[+] ZI scope acquisition failed, maximum number'
-                                'of retries performed. No data returned')
+                    log.error('[+] ZI scope acquisition failed, maximum number'
+                              'of retries performed. No data returned')
+                    raise RuntimeError('[+] ZI scope acquisition failed, maximum number'
+                              'of retries performed. No data returned')
             finally:
                 # cleanup and make ready for next scope acquisition
                 scope.finish()
->>>>>>> 41ce6d8e
         return data
 
     @staticmethod

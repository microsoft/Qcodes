--- conflicted
+++ resolved
@@ -314,12 +314,8 @@
 
         while True:
             current_field = self._get_field()
-<<<<<<< HEAD
-            if abs(value - current_field) < 1e-4:
-=======
             setpoint_reached = abs(value - current_field) < threshold
             if setpoint_reached:
->>>>>>> d9fb04d1
                 break
 
             elapsed_time = time.time() - last_check_time

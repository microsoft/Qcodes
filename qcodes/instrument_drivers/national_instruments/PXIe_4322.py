from qcodes.instrument.base import Instrument
from qcodes import validators as validator
from functools import partial
import logging
import warnings
import json
import math
from timeit import default_timer as timer
from time import sleep
from os import mkdir
import threading

try:
    import nidaqmx
except ImportError:
    raise ImportError('to use the National Instrument PXIe-4322 driver, please install the nidaqmx package'
                      '(https://github.com/ni/nidaqmx-python)')

logger = logging.getLogger(__name__)

class PXIe_4322(Instrument):
    """
    This is the QCoDeS driver for the National Instrument PXIe-4322 Analog Output Module.

    The current version of this driver only allows using the PXIe-4322 as a DC Voltage Output.

    This driver makes use of the Python API for interacting with the NI-DAQmx driver. Both the NI-DAQmx driver and
    the nidaqmx package need to be installed in order to use this QCoDeS driver.
    """

    def __init__(self, name, device_name, file_path, file_update_period=10, step_size=0.01, step_rate=10, **kwargs):
        super().__init__(name, **kwargs)

        self.device_name = device_name

        self.channels = 8

        self.step_size = step_size
        self.step_rate = step_rate
        self.step_delay = 1/step_rate
        self.voltage_file = file_path + 'NI_voltages_{}.json'.format(device_name)
<<<<<<< HEAD

        try:
            os.mkdir(file_path)
        except:
            pass

        try:
=======

        try:
            os.mkdir(file_path)
        except:
            pass

        try:
>>>>>>> debc4b2a
            with open(self.voltage_file) as data_file:
                self.__voltage = json.load(data_file)
        except (FileNotFoundError, json.decoder.JSONDecodeError):
            self.__voltage = [0] * self.channels

        # t = threading.Timer(file_update_period, self._write_voltages_to_file)
        # t.start()

        print('Please read the following warning message:')

        logger.warning('The last known output values are: {} Please check these values and make sure they correspond '
                      'to the actual output of the PXIe-4322 module. Any difference between stored value and actual '
                      'value WILL cause sudden jumps in output.'.format(self.__voltage))

        for i in range(self.channels):
            self.add_parameter('voltage_channel_{}'.format(i),
                               label='voltage channel {}'.format(i),
                               unit='V',
                               set_cmd=partial(self.set_voltage, channel=i),
                               get_cmd=partial(self.get_voltage, channel=i),
                               docstring='The DC output voltage of channel {}'.format(i),
                               vals=validator.Numbers(-16, 16))

        # Start writing voltages to disk
        self._start_updating_file(file_update_period)

    def _start_updating_file(self, update_period):
        self._write_voltages_to_file()
<<<<<<< HEAD
        t = threading.Timer(update_period, partial(self._start_updating_file, update_period))
=======
        t = threading.Timer(update_period, self._start_updating_file())
>>>>>>> debc4b2a
        t.start()

    def set_voltage(self, voltage, channel, verbose=False):
        with nidaqmx.Task() as task:
            task.ao_channels.add_ao_voltage_chan('{}/ao{}'.format(self.device_name, channel),
                                                 min_val=-16.0, max_val=16.0)

            if abs(voltage - self.__voltage[channel]) > self.step_size and not \
                    math.isclose(abs(voltage - self.__voltage[channel]), self.step_size, rel_tol=1e-5):
                if (voltage - self.__voltage[channel]) < 0:
                    step = -self.step_size
                else:
                    step = self.step_size
                for voltage_step in frange(self.__voltage[channel], voltage, step):
                    t_start = timer()
                    task.write(voltage_step)
                    if verbose:
                        print('Current gate {} value: {:.2f}'.format(channel, voltage_step), end='\r', flush=True)
                    else:
<<<<<<< HEAD
                        logger.debug('Current gate {} value: {:.2f}'.format(channel, voltage_step))
=======
                        logger.info('Current gate {} value: {:.2f}'.format(channel, voltage_step))
>>>>>>> debc4b2a
                    t_stop = timer()
                    sleep(max(self.step_delay-(t_stop-t_start), 0.0))

            task.write(voltage)
            if verbose:
                print('Current gate {} value: {:.2f}'.format(channel, voltage), end='\r', flush=True)
            else:
<<<<<<< HEAD
                logger.debug('Current gate {} value: {:.2f}'.format(channel, voltage))
=======
                logger.info('Current gate {} value: {:.2f}'.format(channel, voltage))
>>>>>>> debc4b2a
            self.__voltage[channel] = voltage

    def get_voltage(self, channel):
        return self.__voltage[channel]

    def _write_voltages_to_file(self):
        with open(self.voltage_file, 'w') as output_file:
            json.dump(self.__voltage, output_file, ensure_ascii=False)

    def set_gates_simultaneously(self, gate_values):
        assert len(gate_values) == self.channels, 'number of values in gate_values list ({}) must be same as number ' \
                                                  'of channels: {}'.format(len(gate_values), self.channels)

        diff = [gate_values[i] - self.__voltage[i] for i in range(len(self.__voltage))]
        step = [self.step_size if diff_i >= 0 else -self.step_size for diff_i in diff]
        volt_steps = [frange(self.__voltage[i], gate_values[i], step[i]) for i in range(len(self.__voltage))]
        number_of_steps = [len(volt_steps[i]) for i in range(len(volt_steps))]

        channel_mask = [True] * self.channels

        for i in range(max(number_of_steps)):
            t_start = timer()
            for chan in range(self.channels):
                if channel_mask[chan]:
                    try:
                        voltage = volt_steps[chan][i]
                        self.set_voltage(voltage, chan, verbose=False)
                    except IndexError:
                        channel_mask[chan] = False
                        pass
            t_stop = timer()
            voltage_str = ''
            for item in self.__voltage:
                voltage_str += '{:.2f}, '.format(item)
            voltage_str = voltage_str[:-2]
            print('Current gate values: {}'.format(voltage_str), end='\r', flush=True)
            sleep(max(self.step_delay - (t_stop - t_start), 0.0))

        for i in range(self.channels):
            self.set_voltage(gate_values[i], i, verbose=False)
        voltage_str = ''
        for item in self.__voltage:
            voltage_str += '{:.2f}, '.format(item)
        voltage_str = voltage_str[:-2]
        print('Current gate values: {}'.format(voltage_str), end='\r', flush=True)
<<<<<<< HEAD
        logger.debug('Current gate values: {}'.format(voltage_str))
=======
        logger.info('Current gate values: {}'.format(voltage_str))
>>>>>>> debc4b2a

    def ramp_all_to_zero(self):
        gate_values = [0.0]*self.channels
        self.set_gates_simultaneously(gate_values)


def frange(start, stop, step):
    if stop is None:
        stop, start = start, 0.
    else:
        start = float(start)

    count = int(math.ceil((stop - start) / step))
    return [start + n * step for n in range(count)]
<|MERGE_RESOLUTION|>--- conflicted
+++ resolved
@@ -39,23 +39,12 @@
         self.step_rate = step_rate
         self.step_delay = 1/step_rate
         self.voltage_file = file_path + 'NI_voltages_{}.json'.format(device_name)
-<<<<<<< HEAD
-
         try:
             os.mkdir(file_path)
         except:
             pass
 
         try:
-=======
-
-        try:
-            os.mkdir(file_path)
-        except:
-            pass
-
-        try:
->>>>>>> debc4b2a
             with open(self.voltage_file) as data_file:
                 self.__voltage = json.load(data_file)
         except (FileNotFoundError, json.decoder.JSONDecodeError):
@@ -84,11 +73,7 @@
 
     def _start_updating_file(self, update_period):
         self._write_voltages_to_file()
-<<<<<<< HEAD
         t = threading.Timer(update_period, partial(self._start_updating_file, update_period))
-=======
-        t = threading.Timer(update_period, self._start_updating_file())
->>>>>>> debc4b2a
         t.start()
 
     def set_voltage(self, voltage, channel, verbose=False):
@@ -108,11 +93,7 @@
                     if verbose:
                         print('Current gate {} value: {:.2f}'.format(channel, voltage_step), end='\r', flush=True)
                     else:
-<<<<<<< HEAD
                         logger.debug('Current gate {} value: {:.2f}'.format(channel, voltage_step))
-=======
-                        logger.info('Current gate {} value: {:.2f}'.format(channel, voltage_step))
->>>>>>> debc4b2a
                     t_stop = timer()
                     sleep(max(self.step_delay-(t_stop-t_start), 0.0))
 
@@ -120,11 +101,7 @@
             if verbose:
                 print('Current gate {} value: {:.2f}'.format(channel, voltage), end='\r', flush=True)
             else:
-<<<<<<< HEAD
                 logger.debug('Current gate {} value: {:.2f}'.format(channel, voltage))
-=======
-                logger.info('Current gate {} value: {:.2f}'.format(channel, voltage))
->>>>>>> debc4b2a
             self.__voltage[channel] = voltage
 
     def get_voltage(self, channel):
@@ -170,11 +147,7 @@
             voltage_str += '{:.2f}, '.format(item)
         voltage_str = voltage_str[:-2]
         print('Current gate values: {}'.format(voltage_str), end='\r', flush=True)
-<<<<<<< HEAD
         logger.debug('Current gate values: {}'.format(voltage_str))
-=======
-        logger.info('Current gate values: {}'.format(voltage_str))
->>>>>>> debc4b2a
 
     def ramp_all_to_zero(self):
         gate_values = [0.0]*self.channels

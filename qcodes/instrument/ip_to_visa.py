from typing import Optional, Any

from qcodes.instrument.base import Instrument
from qcodes.instrument.ip import IPInstrument
# previous to introducing the `InstrumentLoggerAdapter` the IPToVisa instrument
# was logging in the name of the `VisaInstrument`. To maintain that behaviour
# import the `instrument.visa.log` and log to this one.
from qcodes.instrument.visa import VisaInstrument, VISA_LOGGER
from qcodes.instrument_drivers.american_magnetics.AMI430 import AMI430
from qcodes.utils.helpers import strip_attrs
from qcodes.logger.instrument_logger import get_instrument_logger
import qcodes.utils.validators as vals


# This module provides a class to make an IPInstrument behave like a
# VisaInstrument. This is only meant for use with the PyVISA-sim backend
# for testing purposes. If you really need an IPInstrument to become
# a VisaInstrument for actual instrument control, please rewrite the driver.

# At the end of the module, a 'zoo' of was-ip-is-now-visa drivers can be found.
# Such a driver is just a two-line class definition.


class IPToVisa(VisaInstrument, IPInstrument):  # type: ignore[misc]
    """
    Class to inject an VisaInstrument like behaviour in an
    IPInstrument that we'd like to use as a VISAInstrument with the
    simulation back-end.
    The idea is to inject this class just before the IPInstrument in
    the MRO. To avoid IPInstrument to ever take any effect, we sidestep
    it during the __init__ by calling directly to Instrument (which then
    class up through the chain) and explicitly reimplementing the __init__
    of VisaInstrument. We also must reimplement close, as that method
    calls super.

    Only meant for testing/simulation purposes!
    Do not use this for actual instrument control, there could be many
    nasty surprises.
    """

<<<<<<< HEAD
    def __init__(self, name, address, port, visalib,
                 metadata=None, device_clear=False, terminator='\n',
                 read_terminator=None,
                 timeout=3, **kwargs):
=======
    def __init__(self, name: str, address: str,
                 port: Optional[int],
                 visalib: str,
                 device_clear: bool = False,
                 terminator: str = '\n',
                 timeout: float = 3,
                 **kwargs: Any):
>>>>>>> 18e9d4e6

        # remove IPInstrument-specific kwargs
        ipkwargs = ['write_confirmation']
        newkwargs = {kw: val for (kw, val) in kwargs.items()
                     if kw not in ipkwargs}

        Instrument.__init__(self, name, **newkwargs)
        self.visa_log = get_instrument_logger(self, VISA_LOGGER)

        ##################################################
        # __init__ of VisaInstrument

        self.add_parameter('timeout',
                           get_cmd=self._get_visa_timeout,
                           set_cmd=self._set_visa_timeout,
                           unit='s',
                           vals=vals.MultiType(vals.Numbers(min_value=0),
                                               vals.Enum(None)))

        # auxiliary VISA library to use for mocking
        self.visalib = visalib
        self.visabackend = ''

        self.set_address(address)
        if device_clear:
            self.device_clear()

        self.set_terminator(terminator)
        self.timeout.set(timeout)

    def close(self) -> None:
        """Disconnect and irreversibly tear down the instrument."""

        # VisaInstrument close
        if getattr(self, 'visa_handle', None):
            self.visa_handle.close()

        # Instrument close
        if hasattr(self, 'connection') and hasattr(self.connection, 'close'):
            self.connection.close()

        strip_attrs(self, whitelist=['name'])
        self.remove_instance(self)


class AMI430_VISA(AMI430, IPToVisa):  # type: ignore[misc]
    pass<|MERGE_RESOLUTION|>--- conflicted
+++ resolved
@@ -38,20 +38,14 @@
     nasty surprises.
     """
 
-<<<<<<< HEAD
-    def __init__(self, name, address, port, visalib,
-                 metadata=None, device_clear=False, terminator='\n',
-                 read_terminator=None,
-                 timeout=3, **kwargs):
-=======
     def __init__(self, name: str, address: str,
                  port: Optional[int],
                  visalib: str,
                  device_clear: bool = False,
                  terminator: str = '\n',
+                 read_terminator=None,
                  timeout: float = 3,
                  **kwargs: Any):
->>>>>>> 18e9d4e6
 
         # remove IPInstrument-specific kwargs
         ipkwargs = ['write_confirmation']

"""Set up the main qcodes namespace."""

# flake8: noqa (we don't need the "<...> imported but unused" error)

# config

from qcodes.config import Config

config = Config()

from qcodes.version import __version__
from qcodes.utils.helpers import in_notebook

# code that should only be imported into the main (notebook) thread
# in particular, importing matplotlib in the side processes takes a long
# time and spins up other processes in order to try and get a front end
if in_notebook():  # pragma: no cover
    try:
        from qcodes.plots.qcmatplotlib import MatPlot
    except Exception:
        print('matplotlib plotting not supported, '
              'try "from qcodes.plots.qcmatplotlib import MatPlot" '
              'to see the full error')

    try:
        from qcodes.plots.pyqtgraph import QtPlot
    except Exception:
        print('pyqtgraph plotting not supported, '
              'try "from qcodes.plots.pyqtgraph import QtPlot" '
              'to see the full error')

from qcodes.station import Station
<<<<<<< HEAD
from qcodes.loops import get_bg, halt_bg, active_loop, Loop
=======
from qcodes.loops import Loop
>>>>>>> 0035a77c
from qcodes.measure import Measure
from qcodes.actions import Task, Wait, BreakIf

from qcodes.data.data_set import DataSet, new_data, load_data
from qcodes.data.location import FormatLocation
from qcodes.data.data_array import DataArray
from qcodes.data.format import Formatter
from qcodes.data.gnuplot_format import GNUPlotFormat
from qcodes.data.hdf5_format import HDF5Format
from qcodes.data.io import DiskIO

from qcodes.instrument.base import Instrument
from qcodes.instrument.ip import IPInstrument
from qcodes.instrument.visa import VisaInstrument

from qcodes.instrument.function import Function
from qcodes.instrument.parameter import (
    Parameter,
    ArrayParameter,
    MultiParameter,
    StandardParameter,
    ManualParameter,
    combine,
    CombinedParameter)
from qcodes.instrument.sweep_values import SweepFixedValues, SweepValues

from qcodes.utils import validators

from qcodes.instrument_drivers.test import test_instruments, test_instrument<|MERGE_RESOLUTION|>--- conflicted
+++ resolved
@@ -30,11 +30,7 @@
               'to see the full error')
 
 from qcodes.station import Station
-<<<<<<< HEAD
-from qcodes.loops import get_bg, halt_bg, active_loop, Loop
-=======
-from qcodes.loops import Loop
->>>>>>> 0035a77c
+from qcodes.loops import Loop, active_loop
 from qcodes.measure import Measure
 from qcodes.actions import Task, Wait, BreakIf
 

"""
A convenient class to keep track of vectors representing physical fields. The
idea is that a vector instance stores a representation in cartesian, spherical
and cylindrical coordinates. Giving either (x, y, z) values or (rho, phi, z)
values or (r, theta, phi) values at instantiation we will calculate the other
representation immediately.
"""

import numpy as np

from typing import Union, Type, TypeVar
NormOrder = Union[str, float]
T = TypeVar('T', bound='FieldVector')


class FieldVector(object):
    attributes = ["x", "y", "z", "r", "theta", "phi", "rho"]
    repr_format = "cartesian"

    def __init__(self, x=None, y=None, z=None, r=None, theta=None, phi=None,
                 rho=None):
        """
        Parameters:
            x (float, optional): represents the norm of the projection of the
                                    vector along the x-axis
            y (float, optional): represents the norm of the projection of the
                                    vector along the y-axis
            z (float, optional): represents the norm of the projection of the
                                    vector along the z-axis
            r (float, optional): represents the norm of the vector
            theta (float, optional): represents the angle of the vector with
                                        respect to the positive z-axis
            rho (float, optional): represents the norm of the projection of the
                                    vector on to the xy-plane
            phi (float, optional): represents the angle of rho with respect to
                                        the positive x-axis

        Note: All inputs are optional, however the user needs to either give
                (x, y, z) values, (r, theta, phi) values or (phi, rho, z)
                values for meaningful computation
        """
        self._x = x
        self._y = y
        self._z = z

        self._r = r
        if theta is not None:
            self._theta = np.radians(theta)
        else:
            self._theta = theta

        if phi is not None:
            self._phi = np.radians(phi)
        else:
            self._phi = phi

        self._rho = rho

        self._compute_unknowns()

    def _set_attribute_value(self, attr_name, value):
        if value is None:
            return

        attr_value = getattr(self, "_" + attr_name)

        if attr_value is None:
            setattr(self, "_" + attr_name, value)
        else:
            if not np.isclose(attr_value, value):
                raise ValueError(
                    f"Computed value of {attr_name} inconsistent with given "
                    f"value"
                )

    def _set_attribute_values(self, attr_names, values):
        for attr_name, value in zip(attr_names, values):
            self._set_attribute_value(attr_name, value)

    def __getnewargs__(self):
<<<<<<< HEAD
        return (self.x, self.y, self.z)
=======
        return self.x, self.y, self.z
>>>>>>> 441c79a0

    @staticmethod
    def _cartesian_to_other(x, y, z):
        """ Convert a cartesian set of coordinates to values of interest."""
        if any([i is None for i in [x, y, z]]):
            return None

        phi = np.arctan2(y, x)
        rho = np.sqrt(x ** 2 + y ** 2)
        r = np.sqrt(x ** 2 + y ** 2 + z ** 2)
        if r != 0:
            theta = np.arccos(z / r)
        else:
            theta = 0

        return x, y, z, r, theta, phi, rho

    @staticmethod
    def _spherical_to_other(r, theta, phi):
        """Convert from spherical to other representations"""
        if any([i is None for i in [r, theta, phi]]):
            return None

        z = r * np.cos(theta)
        x = r * np.sin(theta) * np.cos(phi)
        y = r * np.sin(theta) * np.sin(phi)
        rho = np.sqrt(x ** 2 + y ** 2)

        return x, y, z, r, theta, phi, rho

    @staticmethod
    def _cylindrical_to_other(phi, rho, z):
        """Convert from cylindrical to other representations"""
        if any([i is None for i in [phi, rho, z]]):
            return None

        x = rho * np.cos(phi)
        y = rho * np.sin(phi)
        r = np.sqrt(rho ** 2 + z ** 2)
        if r != 0:
            theta = np.arccos(z / r)
        else:
            theta = 0

        return x, y, z, r, theta, phi, rho

    def _compute_unknowns(self):
        """
        Compute all coordinates. To do this we need either the set (x, y, z)
        to contain no None values, or the set (r, theta, phi), or the set
        (rho, phi, z). Given any of these sets, we can recompute the rest.

        This function will raise an error if there are contradictory inputs
        (e.g. x=3, y=4, z=0 and rho=6).
        """
        for f in [
            lambda: FieldVector._cartesian_to_other(self._x, self._y, self._z),
            lambda: FieldVector._spherical_to_other(self._r, self._theta,
                                                    self._phi),
            lambda: FieldVector._cylindrical_to_other(self._phi, self._rho,
                                                      self._z)
        ]:
            new_values = f()
            if new_values is not None:  # this will return None if any of the
                # function arguments is None.
                self._set_attribute_values(FieldVector.attributes, new_values)
                break

<<<<<<< HEAD
    def copy(self : T, other : T):
=======
    def copy(self: T, other: T):
>>>>>>> 441c79a0
        """Copy the properties of other vector to yourself"""
        for att in FieldVector.attributes:
            value = getattr(other, "_" + att)
            setattr(self, "_" + att, value)

    def set_vector(self, **new_values):
        """
        Reset the the values of the vector

        Examples:
            >>> f = FieldVector(x=0, y=2, z=6)
            >>> f.set_vector(x=9, y=3, z=1)
            >>> f.set_vector(r=1, theta=30.0, phi=10.0)
            # The following should raise a value error:
            # "Can only set vector with a complete value set"
            >>> f.set_vector(x=9, y=0)
            # Although mathematically it is possible to compute the complete
            # vector from the values given, this is too hard to implement with
            # generality (and not worth it), so the following will raise the
            # above-mentioned ValueError too
            >>> f.set_vector(x=9, y=0, r=3)
        """
        names = sorted(list(new_values.keys()))
        groups = [["x", "y", "z"], ["phi", "r", "theta"], ["phi", "rho", "z"]]
        if names not in groups:
            raise ValueError("Can only set vector with a complete value set")

        new_vector = FieldVector(**new_values)
        self.copy(new_vector)

    def set_component(self, **new_values):
        """
        Set a single component of the vector to some new value. It is
        disallowed for the user to set vector components manually as this can
        lead to inconsistencies (e.g. x and rho are not independent of each
        other, setting one has to effect the other)

        Examples:
            >>> f = FieldVector(x=2, y=3, z=4)
            # Since r is part of the set (r, theta, phi) representing
            # spherical coordinates, setting r means that theta and phi are
            # kept constant and only r is changed. After changing r,
            # (x, y, z) values are recomputed, as is the rho coordinate.
            # Internally we arrange this by setting x, y, z and rho to None
            # and calling self._compute_unknowns()
            >>> f.set_component(r=10)

        Parameters:
            new_values (dict): keys representing parameter names and values the
            values to be set
        """
        if len(new_values) > 1:
            raise NotImplementedError("Cannot set multiple components at once")

        items = list(new_values.items())
        component_name = items[0][0]

        if component_name in ["theta", "phi"]:
            # convert angles to radians
            value = np.radians(items[0][1])
        else:
            value = items[0][1]

        setattr(self, "_" + component_name, value)

        groups = [["x", "y", "z"], ["r", "theta", "phi"], ["phi", "rho", "z"]]

        for group in groups:
            if component_name in group:

                for att in FieldVector.attributes:
                    if att not in group:
                        setattr(self, "_" + att, None)

                break

        self._compute_unknowns()

    def get_components(self, *names):
        """Get field components by name"""

        def convert_angle_to_degrees(name, value):
            # Convert all angles to degrees
            if name in ["theta", "phi"]:
                return np.degrees(value)
            else:
                return value

        components = [convert_angle_to_degrees(
            name, getattr(self, "_" + name)
        ) for name in names]

        return components

    def is_equal(self, other):
        """
        Returns True if other is equivalent to self, False otherwise
        """
        for name in ["x", "y", "z"]:
            self_value = getattr(self, name)
            other_value = getattr(other, name)
            if not np.isclose(self_value, other_value):
                return False

        return True

    def __getitem__(self, component):
        return self.get_components(component)[0]

    def __setitem__(self, component, value):
        self.set_component(**{component: value})

    def __mul__(self, other):
        if not isinstance(other, (float, int)):
            return NotImplemented

        return FieldVector(**{
            component: self[component] * other
            for component in 'xyz'
        })

    def __rmul__(self, other):
        if not isinstance(other, (int, float)):
            return NotImplemented

        return self * other

    def __neg__(self):
        return -1 * self

    def __add__(self, other):
        if not isinstance(other, FieldVector):
            return NotImplemented

        return FieldVector(**{
            component: self[component] + other[component]
            for component in 'xyz'
        })

    def __sub__(self, other):
        if not isinstance(other, FieldVector):
            return NotImplemented

        return FieldVector(**{
            component: self[component] - other[component]
            for component in 'xyz'
        })

    # NB: we disable the pylint warning here so that we can match
    #     NumPy's naming convention for the norm method.
<<<<<<< HEAD
    def norm(self, ord : NormOrder = 2) -> float: # pylint: disable=redefined-builtin
=======
    def norm(self,
             ord: NormOrder=2  # pylint: disable=redefined-builtin
             ) -> float:
>>>>>>> 441c79a0
        """
        Returns the norm of this field vector. See np.norm
        for the definition of the ord keyword argument.
        """
        return np.linalg.norm([self.x, self.y, self.z], ord=ord)

<<<<<<< HEAD
    def distance(self, other, ord : NormOrder = 2) -> float: # pylint: disable=redefined-builtin
=======
    def distance(self, other,
                 ord: NormOrder=2  # pylint: disable=redefined-builtin
                 ) -> float:
>>>>>>> 441c79a0
        return (self - other).norm(ord=ord)

    @property
    def x(self) -> float:
        return self._x

    @property
    def y(self) -> float:
        return self._y

    @property
    def z(self) -> float:
        return self._z

    @property
    def rho(self) -> float:
        return self._rho

    @property
    def theta(self) -> float:
        return np.degrees(self._theta)

    @property
    def r(self) -> float:
        return self._r

    @property
    def phi(self) -> float:
        return np.degrees(self._phi)

<<<<<<< HEAD
    ## Representation Methods ##
=======
    # Representation Methods #
>>>>>>> 441c79a0

    def repr_cartesian(self) -> str:
        return f"FieldVector(x={self.x}, y={self.y}, z={self.z})"

    def repr_spherical(self) -> str:
        return f"FieldVector(r={self.r}, phi={self.phi}, theta={self.theta})"

    def repr_cylindrical(self) -> str:
        return f"FieldVector(rho={self.rho}, phi={self.phi}, z={self.z})"

    def __repr__(self) -> str:
        if self.repr_format == "cartesian":
            return self.repr_cartesian()
        elif self.repr_format == "spherical":
            return self.repr_spherical()
        elif self.repr_format == "cylindrical":
            return self.repr_cylindrical()
        else:
            return super().__repr__()

<<<<<<< HEAD
    ## Homogenous Coordinates ##
=======
    # Homogeneous Coordinates #
>>>>>>> 441c79a0

    def as_homogeneous(self) -> np.ndarray:
        return np.array([self.x, self.y, self.z, 1])

    @classmethod
<<<<<<< HEAD
    def from_homogeneous(cls : Type[T], hvec : np.ndarray) -> T:
        # Homogenous coordinates define an equivalence relation
=======
    def from_homogeneous(cls: Type[T], hvec: np.ndarray) -> T:
        # Homogeneous coordinates define an equivalence relation
>>>>>>> 441c79a0
        #     [x / s, y / s, z / s, 1] == [x, y, z, s].
        # More generally,
        #     [x, y, z, s] == [x', y', z', s']
        #     iff x / s == x' / s',
        #         y / s == y' / s', and
        #         z / s == z' / s'.
<<<<<<< HEAD
        # This definition has the consequence that for any
        # w, w * [x, y, z, s] == [x, y, z, s].
=======
        # This definition has the consequence that for any w,
        # w * [x, y, z, s] == [x, y, z, s].
>>>>>>> 441c79a0
        # Thus, we start by rescaling such that s == 1.
        hvec /= hvec[-1]
        return cls(
            x=hvec[0], y=hvec[1], z=hvec[2]
        )<|MERGE_RESOLUTION|>--- conflicted
+++ resolved
@@ -78,11 +78,7 @@
             self._set_attribute_value(attr_name, value)
 
     def __getnewargs__(self):
-<<<<<<< HEAD
-        return (self.x, self.y, self.z)
-=======
         return self.x, self.y, self.z
->>>>>>> 441c79a0
 
     @staticmethod
     def _cartesian_to_other(x, y, z):
@@ -151,11 +147,7 @@
                 self._set_attribute_values(FieldVector.attributes, new_values)
                 break
 
-<<<<<<< HEAD
-    def copy(self : T, other : T):
-=======
     def copy(self: T, other: T):
->>>>>>> 441c79a0
         """Copy the properties of other vector to yourself"""
         for att in FieldVector.attributes:
             value = getattr(other, "_" + att)
@@ -306,26 +298,18 @@
 
     # NB: we disable the pylint warning here so that we can match
     #     NumPy's naming convention for the norm method.
-<<<<<<< HEAD
-    def norm(self, ord : NormOrder = 2) -> float: # pylint: disable=redefined-builtin
-=======
     def norm(self,
              ord: NormOrder=2  # pylint: disable=redefined-builtin
              ) -> float:
->>>>>>> 441c79a0
         """
         Returns the norm of this field vector. See np.norm
         for the definition of the ord keyword argument.
         """
         return np.linalg.norm([self.x, self.y, self.z], ord=ord)
 
-<<<<<<< HEAD
-    def distance(self, other, ord : NormOrder = 2) -> float: # pylint: disable=redefined-builtin
-=======
     def distance(self, other,
                  ord: NormOrder=2  # pylint: disable=redefined-builtin
                  ) -> float:
->>>>>>> 441c79a0
         return (self - other).norm(ord=ord)
 
     @property
@@ -356,11 +340,7 @@
     def phi(self) -> float:
         return np.degrees(self._phi)
 
-<<<<<<< HEAD
-    ## Representation Methods ##
-=======
     # Representation Methods #
->>>>>>> 441c79a0
 
     def repr_cartesian(self) -> str:
         return f"FieldVector(x={self.x}, y={self.y}, z={self.z})"
@@ -381,36 +361,22 @@
         else:
             return super().__repr__()
 
-<<<<<<< HEAD
-    ## Homogenous Coordinates ##
-=======
     # Homogeneous Coordinates #
->>>>>>> 441c79a0
 
     def as_homogeneous(self) -> np.ndarray:
         return np.array([self.x, self.y, self.z, 1])
 
     @classmethod
-<<<<<<< HEAD
-    def from_homogeneous(cls : Type[T], hvec : np.ndarray) -> T:
-        # Homogenous coordinates define an equivalence relation
-=======
     def from_homogeneous(cls: Type[T], hvec: np.ndarray) -> T:
         # Homogeneous coordinates define an equivalence relation
->>>>>>> 441c79a0
         #     [x / s, y / s, z / s, 1] == [x, y, z, s].
         # More generally,
         #     [x, y, z, s] == [x', y', z', s']
         #     iff x / s == x' / s',
         #         y / s == y' / s', and
         #         z / s == z' / s'.
-<<<<<<< HEAD
-        # This definition has the consequence that for any
-        # w, w * [x, y, z, s] == [x, y, z, s].
-=======
         # This definition has the consequence that for any w,
         # w * [x, y, z, s] == [x, y, z, s].
->>>>>>> 441c79a0
         # Thus, we start by rescaling such that s == 1.
         hvec /= hvec[-1]
         return cls(

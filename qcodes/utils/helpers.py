--- conflicted
+++ resolved
@@ -5,10 +5,7 @@
 import math
 import sys
 import io
-<<<<<<< HEAD
-import multiprocessing as mp
 import os
-=======
 import numpy as np
 import json
 
@@ -35,7 +32,6 @@
     if (time.time() - ptime) > dt:
         print(string)
         _tprint_times[tag] = time.time()
->>>>>>> c2e4c964
 
 
 def is_interactive():
@@ -46,7 +42,7 @@
 def in_spyder():
     ''' Return True if we are running in the Spyder environment '''
     return bool(any('SPYDER' in name for name in os.environ))
-      
+
 def in_notebook():
     '''
     Returns True if the code is running with a ipython or jypyter

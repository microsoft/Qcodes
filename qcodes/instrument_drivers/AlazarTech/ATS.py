import ctypes
import logging
import numpy as np
import time
import os

from qcodes.instrument.base import Instrument
from qcodes.instrument.parameter import Parameter
from qcodes.utils import validators

# TODO(damazter) (C) logging

# these items are important for generalizing this code to multiple alazar cards
# TODO(damazter) (W) some alazar cards have a different number of channels :(

# TODO(damazter) (S) tests to do:
# acquisition that would overflow the board if measurement is not stopped
# quickly enough. can this be solved by not reposting the buffers?

# TODO (natalie) make logging vs print vs nothing decisions


class AlazarTech_ATS(Instrument):
    """
    This is the qcodes driver for Alazar data acquisition cards

    status: beta-version

    this driver is written with the ATS9870 in mind
    updates might/will be necessary for other versions of Alazar cards

    Args:

        name: name for this instrument, passed to the base instrument
        system_id: target system id for this instrument
        board_id: target board id within the system for this instrument
        dll_path: string containing the path of the ATS driver dll

    """
    # override dll_path in your init script or in the board constructor
    # if you have it somewhere else
    dll_path = 'C:\\WINDOWS\\System32\\ATSApi'

    # override channels in a subclass if needed
    channels = 2

    _success = 512

    _error_codes = {
        513: 'ApiFailed',
        514: 'ApiAccessDenied',
        515: 'ApiDmaChannelUnavailable',
        516: 'ApiDmaChannelInvalid',
        517: 'ApiDmaChannelTypeError',
        518: 'ApiDmaInProgress',
        519: 'ApiDmaDone',
        520: 'ApiDmaPaused',
        521: 'ApiDmaNotPaused',
        522: 'ApiDmaCommandInvalid',
        523: 'ApiDmaManReady',
        524: 'ApiDmaManNotReady',
        525: 'ApiDmaInvalidChannelPriority',
        526: 'ApiDmaManCorrupted',
        527: 'ApiDmaInvalidElementIndex',
        528: 'ApiDmaNoMoreElements',
        529: 'ApiDmaSglInvalid',
        530: 'ApiDmaSglQueueFull',
        531: 'ApiNullParam',
        532: 'ApiInvalidBusIndex',
        533: 'ApiUnsupportedFunction',
        534: 'ApiInvalidPciSpace',
        535: 'ApiInvalidIopSpace',
        536: 'ApiInvalidSize',
        537: 'ApiInvalidAddress',
        538: 'ApiInvalidAccessType',
        539: 'ApiInvalidIndex',
        540: 'ApiMuNotReady',
        541: 'ApiMuFifoEmpty',
        542: 'ApiMuFifoFull',
        543: 'ApiInvalidRegister',
        544: 'ApiDoorbellClearFailed',
        545: 'ApiInvalidUserPin',
        546: 'ApiInvalidUserState',
        547: 'ApiEepromNotPresent',
        548: 'ApiEepromTypeNotSupported',
        549: 'ApiEepromBlank',
        550: 'ApiConfigAccessFailed',
        551: 'ApiInvalidDeviceInfo',
        552: 'ApiNoActiveDriver',
        553: 'ApiInsufficientResources',
        554: 'ApiObjectAlreadyAllocated',
        555: 'ApiAlreadyInitialized',
        556: 'ApiNotInitialized',
        557: 'ApiBadConfigRegEndianMode',
        558: 'ApiInvalidPowerState',
        559: 'ApiPowerDown',
        560: 'ApiFlybyNotSupported',
        561: 'ApiNotSupportThisChannel',
        562: 'ApiNoAction',
        563: 'ApiHSNotSupported',
        564: 'ApiVPDNotSupported',
        565: 'ApiVpdNotEnabled',
        566: 'ApiNoMoreCap',
        567: 'ApiInvalidOffset',
        568: 'ApiBadPinDirection',
        569: 'ApiPciTimeout',
        570: 'ApiDmaChannelClosed',
        571: 'ApiDmaChannelError',
        572: 'ApiInvalidHandle',
        573: 'ApiBufferNotReady',
        574: 'ApiInvalidData',
        575: 'ApiDoNothing',
        576: 'ApiDmaSglBuildFailed',
        577: 'ApiPMNotSupported',
        578: 'ApiInvalidDriverVersion',
        579: ('ApiWaitTimeout: operation did not finish during '
              'timeout interval. Check your trigger.'),
        580: 'ApiWaitCanceled',
        581: 'ApiBufferTooSmall',
        582: ('ApiBufferOverflow:rate of acquiring data > rate of '
              'transferring data to local memory. Try reducing sample rate, '
              'reducing number of enabled channels, increasing size of each '
              'DMA buffer or increase number of DMA buffers.'),
        583: 'ApiInvalidBuffer',
        584: 'ApiInvalidRecordsPerBuffer',
        585: ('ApiDmaPending:Async I/O operation was successfully started, '
              'it will be completed when sufficient trigger events are '
              'supplied to fill the buffer.'),
        586: ('ApiLockAndProbePagesFailed:Driver or operating system was '
              'unable to prepare the specified buffer for DMA transfer. '
              'Try reducing buffer size or total number of buffers.'),
        587: 'ApiWaitAbandoned',
        588: 'ApiWaitFailed',
        589: ('ApiTransferComplete:This buffer is last in the current '
              'acquisition.'),
        590: 'ApiPllNotLocked:hardware error, contact AlazarTech',
        591: ('ApiNotSupportedInDualChannelMode:Requested number of samples '
              'per channel is too large to fit in on-board memory. Try '
              'reducing number of samples per channel, or switch to '
              'single channel mode.')
    }

    _board_names = {
        1: 'ATS850',
        2: 'ATS310',
        3: 'ATS330',
        4: 'ATS855',
        5: 'ATS315',
        6: 'ATS335',
        7: 'ATS460',
        8: 'ATS860',
        9: 'ATS660',
        10: 'ATS665',
        11: 'ATS9462',
        12: 'ATS9434',
        13: 'ATS9870',
        14: 'ATS9350',
        15: 'ATS9325',
        16: 'ATS9440',
        17: 'ATS9410',
        18: 'ATS9351',
        19: 'ATS9310',
        20: 'ATS9461',
        21: 'ATS9850',
        22: 'ATS9625',
        23: 'ATG6500',
        24: 'ATS9626',
        25: 'ATS9360',
        26: 'AXI9870',
        27: 'ATS9370',
        28: 'ATU7825',
        29: 'ATS9373',
        30: 'ATS9416'
    }

    @classmethod
    def find_boards(cls, dll_path=None):
        """
        Find Alazar boards connected

        Args:
            dll_path: (string) path of the Alazar driver dll

        Returns:
            list: list of board info for each connected board
        """
        dll = ctypes.cdll.LoadLibrary(dll_path or cls.dll_path)

        system_count = dll.AlazarNumOfSystems()
        boards = []
        for system_id in range(1, system_count + 1):
            board_count = dll.AlazarBoardsInSystemBySystemID(system_id)
            for board_id in range(1, board_count + 1):
                boards.append(cls.get_board_info(dll, system_id, board_id))
        return boards

        # TODO(nataliejpg) this needs fixing..., dll can't be a string
    @classmethod
    def get_board_info(cls, dll, system_id, board_id):
        """
        Get the information from a connected Alazar board

        Args:
            dll (CDLL): CTypes CDLL
            system_id: id of the Alazar system
            board_id: id of the board within the alazar system

        Return:

            Dictionary containing

                - system_id
                - board_id
                - board_kind (as string)
                - max_samples
                - bits_per_sample
        """
        # make a temporary instrument for this board, to make it easier
        # to get its info
        board = cls('temp', system_id=system_id, board_id=board_id,
                    server_name=None)
        handle = board._handle
        board_kind = cls._board_names[dll.AlazarGetBoardKind(handle)]

        max_s, bps = board._get_channel_info(handle)
        return {
            'system_id': system_id,
            'board_id': board_id,
            'board_kind': board_kind,
            'max_samples': max_s,
            'bits_per_sample': bps
        }

    def __init__(self, name, system_id=1, board_id=1, dll_path=None, **kwargs):
        super().__init__(name, **kwargs)
        self._ATS_dll = None

        if os.name == 'nt':
            self._ATS_dll = ctypes.cdll.LoadLibrary(dll_path or self.dll_path)
        else:
            raise Exception("Unsupported OS")

        # TODO (W) make the board id more general such that more than one card
        # per system configurations are supported

        self._handle = self._ATS_dll.AlazarGetBoardBySystemID(system_id,
                                                              board_id)
        if not self._handle:
            raise Exception('AlazarTech_ATS not found at '
                            'system {}, board {}'.format(system_id, board_id))

        self.buffer_list = []

    def get_idn(self):
        """
        This methods gets the most relevant information of this instrument

        Returns:

            Dictionary containing

                - 'firmware': None
                - 'model': as string
                - 'serial': board serial number
                - 'vendor': 'AlazarTech',
                - 'CPLD_version': version of the CPLD
                - 'driver_version': version of the driver dll
                - 'SDK_version': version of the SDK
                - 'latest_cal_date': date of the latest calibration (as string)
                - 'memory_size': size of the memory in samples,
                - 'asopc_type': type of asopc (as decimal number),
                - 'pcie_link_speed': the speed of a single pcie link (in GB/s),
                - 'pcie_link_width': number of pcie links
        """
        board_kind = self._board_names[
            self._ATS_dll.AlazarGetBoardKind(self._handle)]

        max_s, bps = self._get_channel_info(self._handle)

        major = ctypes.c_uint8(0)
        minor = ctypes.c_uint8(0)
        revision = ctypes.c_uint8(0)
        self._call_dll('AlazarGetCPLDVersion',
                       self._handle,
                       ctypes.byref(major),
                       ctypes.byref(minor))
        cpld_ver = str(major.value) + "." + str(minor.value)

        self._call_dll('AlazarGetDriverVersion',
                       ctypes.byref(major),
                       ctypes.byref(minor),
                       ctypes.byref(revision))
        driver_ver = str(major.value)+"."+str(minor.value)+"."+str(revision.value)

        self._call_dll('AlazarGetSDKVersion',
                       ctypes.byref(major),
                       ctypes.byref(minor),
                       ctypes.byref(revision))
        sdk_ver = str(major.value)+"."+str(minor.value)+"."+str(revision.value)

        value = ctypes.c_uint32(0)
        self._call_dll('AlazarQueryCapability',
                       self._handle, 0x10000024, 0, ctypes.byref(value))
        serial = str(value.value)
        self._call_dll('AlazarQueryCapability',
                       self._handle, 0x10000026, 0, ctypes.byref(value))
        Capabilitystring = str(value.value)
        latest_cal_date = (Capabilitystring[0:2] + "-" +
                           Capabilitystring[2:4] + "-" +
                           Capabilitystring[4:6])

        self._call_dll('AlazarQueryCapability',
                       self._handle, 0x1000002A, 0, ctypes.byref(value))
        memory_size = str(value.value)
        self._call_dll('AlazarQueryCapability',
                       self._handle, 0x1000002C, 0, ctypes.byref(value))
        asopc_type = str(value.value)

        # see the ATS-SDK programmer's guide
        # about the encoding of the link speed
        self._call_dll('AlazarQueryCapability',
                       self._handle, 0x10000030, 0,  ctypes.byref(value))
        pcie_link_speed = str(value.value * 2.5 / 10) + "GB/s"
        self._call_dll('AlazarQueryCapability',
                       self._handle, 0x10000031, 0, ctypes.byref(value))
        pcie_link_width = str(value.value)

        return {'firmware': None,
                'model': board_kind,
                'max_samples': max_s,
                'bits_per_sample': bps,
                'serial': serial,
                'vendor': 'AlazarTech',
                'CPLD_version': cpld_ver,
                'driver_version': driver_ver,
                'SDK_version': sdk_ver,
                'latest_cal_date': latest_cal_date,
                'memory_size': memory_size,
                'asopc_type': asopc_type,
                'pcie_link_speed': pcie_link_speed,
                'pcie_link_width': pcie_link_width}

    def config(self, clock_source=None, sample_rate=None, clock_edge=None,
               external_sample_rate=None,
               decimation=None, coupling=None, channel_range=None,
               impedance=None, bwlimit=None, trigger_operation=None,
               trigger_engine1=None, trigger_source1=None,
               trigger_slope1=None, trigger_level1=None,
               trigger_engine2=None, trigger_source2=None,
               trigger_slope2=None, trigger_level2=None,
               external_trigger_coupling=None, external_trigger_range=None,
               trigger_delay=None, timeout_ticks=None, aux_io_mode=None,
               aux_io_param=None):
        """
        configure the ATS board and set the corresponding parameters to the
        appropriate values.
        For documentation of the parameters, see ATS-SDK programmer's guide

        Args:
            clock_source:
            sample_rate:
            clock_edge:
            decimation:
            coupling:
            channel_range:
            impedance:
            bwlimit:
            trigger_operation:
            trigger_engine1:
            trigger_source1:
            trigger_slope1:
            trigger_level1:
            trigger_engine2:
            trigger_source2:
            trigger_slope2:
            trigger_level2:
            external_trigger_coupling:
            external_trigger_range:
            trigger_delay:
            timeout_ticks:

        Returns:
            None
        """
        # region set parameters from args

        self._set_if_present('clock_source', clock_source)
        self._set_if_present('sample_rate', sample_rate)
        self._set_if_present('external_sample_rate', external_sample_rate)
        self._set_if_present('clock_edge', clock_edge)
        self._set_if_present('decimation', decimation)

        self._set_list_if_present('coupling', coupling)
        self._set_list_if_present('channel_range', channel_range)
        self._set_list_if_present('impedance', impedance)
        self._set_list_if_present('bwlimit', bwlimit)

        self._set_if_present('trigger_operation', trigger_operation)
        self._set_if_present('trigger_engine1', trigger_engine1)
        self._set_if_present('trigger_source1', trigger_source1)
        self._set_if_present('trigger_slope1', trigger_slope1)
        self._set_if_present('trigger_level1', trigger_level1)

        self._set_if_present('trigger_engine2', trigger_engine2)
        self._set_if_present('trigger_source2', trigger_source2)
        self._set_if_present('trigger_slope2', trigger_slope2)
        self._set_if_present('trigger_level2', trigger_level2)

        self._set_if_present('external_trigger_coupling',
                             external_trigger_coupling)
        self._set_if_present('external_trigger_range',
                             external_trigger_range)
        self._set_if_present('trigger_delay', trigger_delay)
        self._set_if_present('timeout_ticks', timeout_ticks)
        self._set_if_present('aux_io_mode', aux_io_mode)
        self._set_if_present('aux_io_param', aux_io_param)
        # endregion

        # handle that external clock and internal clock uses
        # two different ways of setting the sample rate.
        # We use the matching one and make the order one
        # as up to date since it's not being pushed to
        # the instrument at any time and is never used
        if clock_source == 'EXTERNAL_CLOCK_10MHz_REF':
            sample_rate = self.external_sample_rate
            if 'sample_rate' in self.parameters:
                self.parameters['sample_rate']._set_updated()
        elif clock_source == 'INTERNAL_CLOCK':
            sample_rate = self.sample_rate
            if 'external_sample_rate' in self.parameters:
                self.parameters['external_sample_rate']._set_updated()

        self._call_dll('AlazarSetCaptureClock',
                       self._handle, self.clock_source, sample_rate,
                       self.clock_edge, self.decimation)

        for i in range(1, self.channels + 1):
            self._call_dll('AlazarInputControl',
                           self._handle, i,
                           self.parameters['coupling' + str(i)],
                           self.parameters['channel_range' + str(i)],
                           self.parameters['impedance' + str(i)])
            if bwlimit is not None:
                self._call_dll('AlazarSetBWLimit',
                               self._handle, i,
                               self.parameters['bwlimit' + str(i)])

        self._call_dll('AlazarSetTriggerOperation',
                       self._handle, self.trigger_operation,
                       self.trigger_engine1, self.trigger_source1,
                       self.trigger_slope1, self.trigger_level1,
                       self.trigger_engine2, self.trigger_source2,
                       self.trigger_slope2, self.trigger_level2)

        self._call_dll('AlazarSetExternalTrigger',
                       self._handle, self.external_trigger_coupling,
                       self.external_trigger_range)

        self._call_dll('AlazarSetTriggerDelay',
                       self._handle, self.trigger_delay)

        self._call_dll('AlazarSetTriggerTimeOut',
                       self._handle, self.timeout_ticks)

        self._call_dll('AlazarConfigureAuxIO',
                       self._handle, self.aux_io_mode,
                       self.aux_io_param)

    def _get_channel_info(self, handle):
        bps = ctypes.c_uint8(0)  # bps bits per sample
        max_s = ctypes.c_uint32(0)  # max_s memory size in samples
        self._call_dll('AlazarGetChannelInfo',
                       handle,
                       ctypes.byref(max_s),
                       ctypes.byref(bps))
        return max_s.value, bps.value

    def acquire(self, mode=None, samples_per_record=None,
                records_per_buffer=None, buffers_per_acquisition=None,
                channel_selection=None, transfer_offset=None,
                external_startcapture=None, enable_record_headers=None,
                alloc_buffers=None, fifo_only_streaming=None,
                interleave_samples=None, get_processed_data=None,
                allocated_buffers=None, buffer_timeout=None,
                acquisition_controller=None):
        """
        perform a single acquisition with the Alazar board, and set certain
        parameters to the appropriate values
        for the parameters, see the ATS-SDK programmer's guide

        Args:
            mode:
            samples_per_record:
            records_per_buffer:
            buffers_per_acquisition:
            channel_selection:
            transfer_offset:
            external_startcapture:
            enable_record_headers:
            alloc_buffers:
            fifo_only_streaming:
            interleave_samples:
            get_processed_data:
            allocated_buffers:
            buffer_timeout:
            acquisition_controller: An instance of an acquisition controller
                that handles the dataflow of an acquisition

        Returns:
            Whatever is given by acquisition_controller.post_acquire method
        """
        # region set parameters from args
        self._set_if_present('mode', mode)
        self._set_if_present('samples_per_record', samples_per_record)
        self._set_if_present('records_per_buffer', records_per_buffer)
        self._set_if_present('buffers_per_acquisition',
                             buffers_per_acquisition)
        self._set_if_present('channel_selection', channel_selection)
        self._set_if_present('transfer_offset', transfer_offset)
        self._set_if_present('external_startcapture', external_startcapture)
        self._set_if_present('enable_record_headers', enable_record_headers)
        self._set_if_present('alloc_buffers', alloc_buffers)
        self._set_if_present('fifo_only_streaming', fifo_only_streaming)
        self._set_if_present('interleave_samples', interleave_samples)
        self._set_if_present('get_processed_data', get_processed_data)
        self._set_if_present('allocated_buffers', allocated_buffers)
        self._set_if_present('buffer_timeout', buffer_timeout)

        # endregion
        self.mode._set_updated()
        mode = self.mode.get()
        if mode not in ('TS', 'NPT'):
            raise Exception("Only the 'TS' and 'NPT' modes are implemented "
                            "at this point")

        # -----set final configurations-----

        # Abort any previous measurement
        self._call_dll('AlazarAbortAsyncRead', self._handle)

        # Set record size for NPT mode
        if mode == 'NPT':
            pretriggersize = 0  # pretriggersize is 0 for NPT always
            post_trigger_size = self.samples_per_record._get_byte()
            self._call_dll('AlazarSetRecordSize',
                           self._handle, pretriggersize,
                           post_trigger_size)

        # set acquisition parameters here for NPT, TS mode
        if self.channel_selection._get_byte() == 3:
            number_of_channels = 2
        else:
            number_of_channels = 1
        samples_per_buffer = 0
        buffers_per_acquisition = self.buffers_per_acquisition._get_byte()
        samples_per_record = self.samples_per_record._get_byte()
        acquire_flags = (self.mode._get_byte() |
                         self.external_startcapture._get_byte() |
                         self.enable_record_headers._get_byte() |
                         self.alloc_buffers._get_byte() |
                         self.fifo_only_streaming._get_byte() |
                         self.interleave_samples._get_byte() |
                         self.get_processed_data._get_byte())

        if mode == 'NPT':
            records_per_buffer = self.records_per_buffer._get_byte()
            records_per_acquisition = (
                records_per_buffer * buffers_per_acquisition)
            samples_per_buffer = samples_per_record * records_per_buffer

            self._call_dll('AlazarBeforeAsyncRead',
                           self._handle, self.channel_selection,
                           self.transfer_offset, samples_per_record,
                           records_per_buffer, records_per_acquisition,
                           acquire_flags)

        elif mode == 'TS':
            if (samples_per_record % buffers_per_acquisition != 0):
                logging.warning('buffers_per_acquisition is not a divisor of '
                                'samples per record which it should be in '
                                'Ts mode, rounding down in samples per buffer '
                                'calculation')
            samples_per_buffer = int(samples_per_record /
                                     buffers_per_acquisition)
            if self.records_per_buffer._get_byte() != 1:
                logging.warning('records_per_buffer should be 1 in TS mode, '
                                'defauling to 1')
                self.records_per_buffer._set(1)
            records_per_buffer = self.records_per_buffer._get_byte()

            self._call_dll('AlazarBeforeAsyncRead',
                           self._handle, self.channel_selection,
                           self.transfer_offset, samples_per_buffer,
                           self.records_per_buffer, buffers_per_acquisition,
                           acquire_flags)

        self.samples_per_record._set_updated()
        self.records_per_buffer._set_updated()
        self.buffers_per_acquisition._set_updated()
        self.channel_selection._set_updated()
        self.transfer_offset._set_updated()
        self.external_startcapture._set_updated()
        self.enable_record_headers._set_updated()
        self.alloc_buffers._set_updated()
        self.fifo_only_streaming._set_updated()
        self.interleave_samples._set_updated()
        self.get_processed_data._set_updated()

        # bytes per sample
        max_s, bps = self._get_channel_info(self._handle)
        # TODO(JHN) Why +7 I guess its to do ceil division?
        bytes_per_sample = (bps + 7) // 8
        # bytes per record
        bytes_per_record = bytes_per_sample * samples_per_record

        # channels
        if self.channel_selection._get_byte() == 3:
            number_of_channels = 2
        else:
            number_of_channels = 1

        # bytes per buffer
        bytes_per_buffer = (bytes_per_record *
                            records_per_buffer * number_of_channels)

        # create buffers for acquisition
        # TODO(nataliejpg) should this be > 1 (as intuitive) or > 8 as in alazar sample code?
        # the alazar code probably uses bits per sample?
        sample_type = ctypes.c_uint8
        if bytes_per_sample > 1:
            sample_type = ctypes.c_uint16

        self.clear_buffers()
        # make sure that allocated_buffers <= buffers_per_acquisition
        if (self.allocated_buffers._get_byte() >
                self.buffers_per_acquisition._get_byte()):
            logging.warning("'allocated_buffers' should be <= "
                            "'buffers_per_acquisition'. Defaulting 'allocated_buffers'"
                            " to " + str(self.buffers_per_acquisition._get_byte()))
            self.allocated_buffers._set(
                self.buffers_per_acquisition._get_byte())

        allocated_buffers = self.allocated_buffers._get_byte()

        for k in range(allocated_buffers):
            try:
                self.buffer_list.append(Buffer(sample_type, bytes_per_buffer))
            except:
                self.clear_buffers()
                raise

        # post buffers to Alazar
        # print("made buffer list length " + str(len(self.buffer_list)))
        for buf in self.buffer_list:
            self._ATS_dll.AlazarPostAsyncBuffer.argtypes = [ctypes.c_uint32, ctypes.c_void_p, ctypes.c_uint32]
            self._call_dll('AlazarPostAsyncBuffer',
                           self._handle, buf.addr, buf.size_bytes)
        self.allocated_buffers._set_updated()

        # -----start capture here-----
        acquisition_controller.pre_start_capture()
        start = time.clock()  # Keep track of when acquisition started
        # call the startcapture method
        self._call_dll('AlazarStartCapture', self._handle)
        logging.info("Capturing %d buffers." % buffers_per_acquisition)

        acquisition_controller.pre_acquire()

        # buffer handling from acquisition
        buffers_completed = 0
        bytes_transferred = 0
        buffer_timeout = self.buffer_timeout._get_byte()
        self.buffer_timeout._set_updated()

        buffer_recycling = (self.buffers_per_acquisition._get_byte() >
                            self.allocated_buffers._get_byte())

        while (buffers_completed < self.buffers_per_acquisition._get_byte()):
            # Wait for the buffer at the head of the list of available
            # buffers to be filled by the board.
            buf = self.buffer_list[buffers_completed % allocated_buffers]

            self._call_dll('AlazarWaitAsyncBufferComplete',
                           self._handle, buf.addr, buffer_timeout)

            # TODO(damazter) (C) last series of buffers must be handled
            # exceptionally
            # (and I want to test the difference) by changing buffer
            # recycling for the last series of buffers

            # if buffers must be recycled, extract data and repost them
            # otherwise continue to next buffer
            if buffer_recycling:
                acquisition_controller.handle_buffer(buf.buffer)
                self._call_dll('AlazarPostAsyncBuffer',
                               self._handle, buf.addr, buf.size_bytes)
            buffers_completed += 1
            bytes_transferred += buf.size_bytes

        # stop measurement here
        self._call_dll('AlazarAbortAsyncRead', self._handle)

        # -----cleanup here-----
        # extract data if not yet done
        if not buffer_recycling:
            for buf in self.buffer_list:
                acquisition_controller.handle_buffer(buf.buffer)

        # free up memory
        self.clear_buffers()

        # check if all parameters are up to date
        for p in self.parameters.values():
            p.get()

        # Compute the total transfer time, and display performance information.
        transfer_time_sec = time.clock() - start
        # print("Capture completed in %f sec" % transfer_time_sec)
        buffers_per_sec = 0
        bytes_per_sec = 0
        records_per_sec = 0
        if transfer_time_sec > 0:
            buffers_per_sec = buffers_completed / transfer_time_sec
            bytes_per_sec = bytes_transferred / transfer_time_sec
            records_per_sec = (records_per_buffer *
                               buffers_completed / transfer_time_sec)
        logging.info("Captured %d buffers (%f buffers per sec)" %
                     (buffers_completed, buffers_per_sec))
        logging.info("Captured %d records (%f records per sec)" %
                     (records_per_buffer * buffers_completed, records_per_sec))
        logging.info("Transferred %d bytes (%f bytes per sec)" %
                     (bytes_transferred, bytes_per_sec))

        # return result
        return acquisition_controller.post_acquire()

    def _set_if_present(self, param_name, value):
        if value is not None:
            self.parameters[param_name]._set(value)

    def _set_list_if_present(self, param_base, value):
        if value is not None:
            for i, v in enumerate(value):
                self.parameters[param_base + str(i + 1)]._set(v)

    def _call_dll(self, func_name, *args):
        """
        Execute a dll function `func_name`, passing it the given arguments

        For each argument in the list
        - If an arg is a parameter of this instrument, the parameter
          value from `._get_bytes()` is used. If the call succeeds, these
          parameters will be marked as updated using their `._set_updated()`
          method
        - Otherwise the arg is used directly
        """
        # create the argument list
        args_out = []
        update_params = []
        for arg in args:
            if isinstance(arg, AlazarParameter):
                args_out.append(arg._get_byte())
                update_params.append(arg)
            else:
                args_out.append(arg)

        # run the function
        func = getattr(self._ATS_dll, func_name)
        try:
            return_code = func(*args_out)
        except Exception as e:
            logging.error(e)
            raise

        # check for errors
        if (return_code != self._success) and (return_code != 518):
            # TODO(damazter) (C) log error

            argrepr = repr(args_out)
            if len(argrepr) > 100:
                argrepr = argrepr[:96] + '...]'

            if return_code not in self._error_codes:
                raise RuntimeError(
                    'unknown error {} from function {} with args: {}'.format(
                        return_code, func_name, argrepr))
            raise RuntimeError(
                'error {}: {} from function {} with args: {}'.format(
                    return_code, self._error_codes[return_code], func_name,
                    argrepr))

        # mark parameters updated (only after we've checked for errors)
        for param in update_params:
            param._set_updated()

    def clear_buffers(self):
        """
        This method uncommits all buffers that were committed by the driver.
        This method only has to be called when the acquistion crashes, otherwise
        the driver will uncommit the buffers itself

        Returns:
            None

        """
        for b in self.buffer_list:
            b.free_mem()
        logging.info("buffers cleared")
        self.buffer_list = []

    def signal_to_volt(self, channel, signal):
        """
        convert a value from a buffer to an actual value in volts based on the
        ranges of the channel

        Args:
            channel: number of the channel where the signal value came from
            signal: the value that needs to be converted

        Returns:
             the corresponding value in volts
        """
        # TODO(damazter) (S) check this
        # TODO(damazter) (M) use byte value if range{channel}
        return (((signal - 127.5) / 127.5) *
                (self.parameters['channel_range' + str(channel)].get()))

    def get_sample_rate(self):
        """
        Obtain the effective sampling rate of the acquisition
        based on clock speed and decimation

        Returns:
            the number of samples (per channel) per second
        """
        if self.sample_rate.get() == 'EXTERNAL_CLOCK':
            raise Exception('External clock is used, alazar driver '
                            'could not determine sample speed.')

        rate = self.sample_rate.get()
        if rate == '1GHz_REFERENCE_CLOCK':
            rate = 1e9

        decimation = self.decimation.get()
        if decimation > 0:
            return rate / decimation
        else:
            return rate


class AlazarParameter(Parameter):
    """
    This class represents of many parameters that are relevant for the Alazar
    driver. This parameters only have a private set method, because the values
    are set by the Alazar driver. They do have a get function which return a
    human readable value. Internally the value is stored as an Alazar readable
    value.

    These parameters also keep track the up-to-dateness of the value of this
    parameter. If the private set_function is called incorrectly, this parameter
    raises an error when the get_function is called to warn the user that the
    value is out-of-date

    Args:
        name: see Parameter class
        label: see Parameter class
        unit: see Parameter class
        instrument: see Parameter class
        value: default value
        byte_to_value_dict: dictionary that maps byte values (readable to the
            alazar) to values that are readable to humans
        vals: see Parameter class, should not be set if byte_to_value_dict is
            provided
    """
    def __init__(self, name=None, label=None, unit=None, instrument=None,
                 value=None, byte_to_value_dict=None, vals=None):
        if vals is None:
            if byte_to_value_dict is None:
                vals = validators.Anything()
            else:
                # TODO(damazter) (S) test this validator
                vals = validators.Enum(*byte_to_value_dict.values())

<<<<<<< HEAD
        super().__init__(name=name, label=label, unit=unit, vals=vals, instrument=instrument)
=======
        super().__init__(name=name, label=label, units=unit, vals=vals,
                         instrument=instrument)
        self.instrument = instrument
>>>>>>> b5da7314
        self._byte = None
        self._uptodate_flag = False

        # TODO(damazter) (M) check this block
        if byte_to_value_dict is None:
            self._byte_to_value_dict = TrivialDictionary()
            self._value_to_byte_dict = TrivialDictionary()
        else:
            self._byte_to_value_dict = byte_to_value_dict
            self._value_to_byte_dict = {
                v: k for k, v in self._byte_to_value_dict.items()}

        self._set(value)

    def get(self):
        """
        This method returns the name of the value set for this parameter

        Returns:
            value

        """
        # TODO(damazter) (S) test this exception
        if self._uptodate_flag is False:
            raise Exception('The value of this parameter (' + self.name +
                            ') is not up to date with the actual value in '
                            'the instrument.\n'
                            'Most probable cause is illegal usage of ._set() '
                            'method of this parameter.\n'
                            'Don\'t use private methods if you do not know '
                            'what you are doing!')
        return self._byte_to_value_dict[self._byte]

    def _get_byte(self):
        """
        this method gets the byte representation of the value of the parameter

        Returns:
            byte representation

        """
        return self._byte

    def _set(self, value):
        """
        This method sets the value of this parameter
        This method is private to ensure that all values in the instruments
        are up to date always

        Args:
            value: the new value (e.g. 'NPT', 0.5, ...)
        Returns:
            None

        """

        # TODO(damazter) (S) test this validation
        self.validate(value)
        self._byte = self._value_to_byte_dict[value]
        self._uptodate_flag = False
        self._save_val(value)
        return None

    def _set_updated(self):
        """
        This method is used to keep track of which parameters are updated in the
        instrument. If the end-user starts messing with this function, things
        can go wrong.

        Do not use this function if you do not know what you are doing

        Returns:
            None
        """
        self._uptodate_flag = True


class Buffer:
    """Buffer suitable for DMA transfers.

    AlazarTech digitizers use direct memory access (DMA) to transfer
    data from digitizers to the computer's main memory. This class
    abstracts a memory buffer on the host, and ensures that all the
    requirements for DMA transfers are met.

    Buffer export a 'buffer' member, which is a NumPy array view
    of the underlying memory buffer

    Args:
        c_sample_type (ctypes type): The datatype of the buffer to create.
        size_bytes (int): The size of the buffer to allocate, in bytes.
    """
    def __init__(self, c_sample_type, size_bytes):
        self.size_bytes = size_bytes

        npSampleType = {
            ctypes.c_uint8: np.uint8,
            ctypes.c_uint16: np.uint16,
            ctypes.c_uint32: np.uint32,
            ctypes.c_int32: np.int32,
            ctypes.c_float: np.float32
        }.get(c_sample_type, 0)

        bytes_per_sample = {
            ctypes.c_uint8:  1,
            ctypes.c_uint16: 2,
            ctypes.c_uint32: 4,
            ctypes.c_int32:  4,
            ctypes.c_float:  4
        }.get(c_sample_type, 0)

        self._allocated = True
        self.addr = None

        ctypes_array_type = c_sample_type * (size_bytes // bytes_per_sample) # PyCharm deducts the wrong type
        # This is not an int but a PyCArrayType which is callable. Not sure how to annotate this correctly
        ctypes_array = ctypes_array_type()
        self.buffer = np.frombuffer(ctypes_array, dtype=npSampleType)
        self.ctypes_buffer = ctypes_array
        self.addr = ctypes.addressof(self.ctypes_buffer)

    def free_mem(self):
        """
        uncommit memory allocated with this buffer object
        """

        self._allocated = False

    def __del__(self):
        """
        If python garbage collects this object, __del__ should be called and it
        is the last chance to uncommit the memory to prevent a memory leak.
        This method is not very reliable so users should not rely on this
        functionality
        """
        if self._allocated:
            self.free_mem()
            logging.warning(
                'Buffer prevented memory leak; Memory released to Windows.\n'
                'Memory should have been released before buffer was deleted.')


class AcquisitionController(Instrument):
    """
    This class represents all choices that the end-user has to make regarding
    the data-acquisition. this class should be subclassed to program these
    choices.

    The basic structure of an acquisition is:

        - Call to AlazarTech_ATS.acquire internal configuration
        - Call to acquisitioncontroller.pre_start_capture
        - Call to the start capture of the Alazar board
        - Call to acquisitioncontroller.pre_acquire
        - Loop over all buffers that need to be acquired
          dump each buffer to acquisitioncontroller.handle_buffer
          (only if buffers need to be recycled to finish the acquisiton)
        - Dump remaining buffers to acquisitioncontroller.handle_buffer
          alazar internals
        - Return acquisitioncontroller.post_acquire

    Attributes:
        _alazar: a reference to the alazar instrument driver
    """
    def __init__(self, name, alazar_name, **kwargs):
        """
        Args:
            alazar_name: The name of the alazar instrument on the server
        """
        super().__init__(name, **kwargs)
        self._alazar = self.find_instrument(alazar_name,
                                            instrument_class=AlazarTech_ATS)

    def _get_alazar(self):
        """
        returns a reference to the alazar instrument. A call to self._alazar is
        quicker, so use that if in need for speed
        :return: reference to the Alazar instrument
        """
        return self._alazar

    def pre_start_capture(self):
        """
        Use this method to prepare yourself for the data acquisition
        The Alazar instrument will call this method right before
        'AlazarStartCapture' is called
        """
        raise NotImplementedError(
            'This method should be implemented in a subclass')

    def pre_acquire(self):
        """
        This method is called immediately after 'AlazarStartCapture' is called
        """
        raise NotImplementedError(
            'This method should be implemented in a subclass')

    def handle_buffer(self, buffer):
        """
        This method should store or process the information that is contained
        in the buffers obtained during the acquisition.

        Args:
            buffer: np.array with the data from the Alazar card

        Returns:
            something, it is ignored in any case
        """
        raise NotImplementedError(
            'This method should be implemented in a subclass')

    def post_acquire(self):
        """
        This method should return any information you want to save from this
        acquisition. The acquisition method from the Alazar driver will use
        this data as its own return value

        Returns:
            this function should return all relevant data that you want
            to get form the acquisition
        """
        raise NotImplementedError(
            'This method should be implemented in a subclass')


class TrivialDictionary:
    """
    This class looks like a dictionary to the outside world
    every key maps to this key as a value (lambda x: x)
    """
    def __init__(self):
        pass

    def __getitem__(self, item):
        return item

    def __contains__(self, item):
        # this makes sure that this dictionary contains everything
        return True<|MERGE_RESOLUTION|>--- conflicted
+++ resolved
@@ -881,13 +881,9 @@
                 # TODO(damazter) (S) test this validator
                 vals = validators.Enum(*byte_to_value_dict.values())
 
-<<<<<<< HEAD
-        super().__init__(name=name, label=label, unit=unit, vals=vals, instrument=instrument)
-=======
         super().__init__(name=name, label=label, units=unit, vals=vals,
                          instrument=instrument)
         self.instrument = instrument
->>>>>>> b5da7314
         self._byte = None
         self._uptodate_flag = False
 

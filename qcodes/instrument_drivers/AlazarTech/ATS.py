--- conflicted
+++ resolved
@@ -150,15 +150,8 @@
     def __init__(self, name: str, system_id: int=1, board_id: int=1,
                  dll_path: str=None, **kwargs) -> None:
         super().__init__(name, **kwargs)
-<<<<<<< HEAD
         self.api = AlazarATSAPI(dll_path or self.dll_path)
-=======
-
-        if os.name == 'nt':
-            self._ATS_dll = ctypes.cdll.LoadLibrary(dll_path or self.dll_path)
-        else:
-            raise Exception("Unsupported OS")
->>>>>>> 441c79a0
+
         self._parameters_synced = False
         self._handle = self.api.get_board_by_system_id(system_id, board_id)
 
@@ -793,67 +786,6 @@
                 parameter = self.parameters[param_base + str(i + 1)]
                 parameter.set(v)
 
-<<<<<<< HEAD
-=======
-    def _call_dll(self, func_name: str, *args) -> None:
-        """
-        Execute a dll function `func_name`, passing it the given arguments
-
-        For each argument in the list
-        - If an arg is a TraceParameter of this instrument, the parameter
-          value from `.raw_value` is used. If the call succeeds, these
-          parameters will be marked as updated using their `._set_updated()`
-          method
-        - If a regular parameter the raw_value is used and uptodate is tracked
-          outside this function
-        - Otherwise the arg is used directly
-        """
-        # create the argument list
-        args_out: List[int] = []
-        update_params: List[Parameter] = []
-        for arg in args:
-            if isinstance(arg, Parameter):
-                if arg.raw_value is not None:
-                    args_out.append(arg.raw_value)
-                else:
-                    raise RuntimeError(f"{arg} has value None")
-                update_params.append(arg)
-            else:
-                args_out.append(arg)
-        # may be useful to log this but is called a lot so leave it out for now
-        # logger.debug("calling dll func {} with args: \n {}".format(func_name, args_out))
-        # run the function
-        func = getattr(self._ATS_dll, func_name)
-        try:
-            return_code = func(*args_out)
-        except Exception as e:
-            logger.exception("Exception in DLL call")
-            raise e
-
-        # check for errors
-        if (return_code != self._success) and (return_code != 518):
-            # TODO(damazter) (C) log error
-
-            argrepr = repr(args_out)
-            if len(argrepr) > 100:
-                argrepr = argrepr[:96] + '...]'
-
-            if return_code not in self._error_codes:
-                raise RuntimeError(
-                    'unknown error {} from function {} with args: {}'.format(
-                        return_code, func_name, argrepr))
-            raise RuntimeError(
-                'error {}: {} from function {} with args: {}'.format(
-                    return_code, self._error_codes[return_code], func_name,
-                    argrepr))
-
-        # mark parameters updated (only after we've checked for errors)
-        for param in update_params:
-            if isinstance(param, TraceParameter):
-                param._set_updated()
-
-
->>>>>>> 441c79a0
     def clear_buffers(self) -> None:
         """
         This method uncommits all buffers that were committed by the driver.

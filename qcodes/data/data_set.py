--- conflicted
+++ resolved
@@ -1,11 +1,8 @@
 from enum import Enum
 from datetime import datetime
 import time
-<<<<<<< HEAD
 import logging
-=======
 from copy import deepcopy
->>>>>>> ad3122a2
 
 from .manager import get_data_manager, NoData
 from .gnuplot_format import GNUPlotFormat
@@ -458,28 +455,17 @@
                 self.write()
                 self.last_write = time.time()
 
-    def read(self):
-        """Read the whole DataSet from storage, overwriting the local data."""
-        if self.location is False:
-            return
-        self.formatter.read(self)
-
-<<<<<<< HEAD
-    def write(self, path=None):
-=======
     def read_metadata(self):
         """Read the metadata from storage, overwriting the local data."""
         if self.location is False:
             return
         self.formatter.read_metadata(self)
 
-    def write(self):
->>>>>>> ad3122a2
+    def write(self, path=None):
         """
         Write the whole (or only changed parts) DataSet to storage,
         overwriting the existing storage if any.
         """
-
         if path is not None:
             # write to user specified path
             logging.info('writing dataset to path %s' % path)

"""DataSet class and factory functions."""

import time
import logging
from traceback import format_exc
from copy import deepcopy
from collections import OrderedDict

from .gnuplot_format import GNUPlotFormat
from .io import DiskIO
from .location import FormatLocation
from qcodes.utils.helpers import DelegateAttributes, full_class, deep_update


def new_data(location=None, loc_record=None, name=None, overwrite=False,
             io=None, **kwargs):
    """
    Create a new DataSet.

    Args:
        location (str or callable or False, optional): If you provide a string,
            it must be an unused location in the io manager. Can also be:

            - a callable ``location provider`` with one required parameter
              (the io manager), and one optional (``record`` dict),
              which returns a location string when called
            - ``False`` - denotes an only-in-memory temporary DataSet.

            Note that the full path to or physical location of the data is a
            combination of io + location. the default ``DiskIO`` sets the base
            directory, which this location is a relative path inside.
            Default ``DataSet.location_provider`` which is initially
            ``FormatLocation()``

        loc_record (dict, optional): If location is a callable, this will be
            passed to it as ``record``

        name (str, optional): overrides the ``name`` key in the ``loc_record``.

        overwrite (bool): Are we allowed to overwrite an existing location?
            Default False.

        io (io_manager, optional): base physical location of the ``DataSet``.
            Default ``DataSet.default_io`` is initially ``DiskIO('.')`` which
            says the root data directory is the current working directory, ie
            where you started the python session.

        arrays (Optional[List[qcodes.DataArray]): arrays to add to the DataSet.
                Can be added later with ``self.add_array(array)``.

        formatter (Formatter, optional): sets the file format/structure to
            write (and read) with. Default ``DataSet.default_formatter`` which
            is initially ``GNUPlotFormat()``.

        write_period (float or None, optional):seconds
            between saves to disk.
    Returns:
        A new ``DataSet`` object ready for storing new data in.
    """
    if io is None:
        io = DataSet.default_io

    if name is not None:
        if not loc_record:
            loc_record = {}
        loc_record['name'] = name

    if location is None:
        location = DataSet.location_provider

    if callable(location):
        location = location(io, record=loc_record)

    if location and (not overwrite) and io.list(location):
        raise FileExistsError('"' + location + '" already has data')

    return DataSet(location=location, io=io, **kwargs)


def load_data(location=None, formatter=None, io=None):
    """
    Load an existing DataSet.

    Args:
        location (str, optional): the location to load from. Default is the
            current live DataSet.
            Note that the full path to or physical location of the data is a
            combination of io + location. the default ``DiskIO`` sets the base
            directory, which this location is a relative path inside.

        formatter (Formatter, optional): sets the file format/structure to
            read with. Default ``DataSet.default_formatter`` which
            is initially ``GNUPlotFormat()``.

        io (io_manager, optional): base physical location of the ``DataSet``.
            Default ``DataSet.default_io`` is initially ``DiskIO('.')`` which
            says the root data directory is the current working directory, ie
            where you started the python session.

    Returns:
        A new ``DataSet`` object loaded with pre-existing data.
    """
    if location is False:
        raise ValueError('location=False means a temporary DataSet, '
                         'which is incompatible with load_data')

    data = DataSet(location=location, formatter=formatter, io=io)
    data.read_metadata()
    data.read()
    return data


class DataSet(DelegateAttributes):

    """
    A container for one complete measurement loop.

    May contain many individual arrays with potentially different
    sizes and dimensionalities.

    Normally a DataSet should not be instantiated directly, but through
    ``new_data`` or ``load_data``.

    Args:
        location (str or False): A location in the io manager, or ``False`` for
            an only-in-memory temporary DataSet.
            Note that the full path to or physical location of the data is a
            combination of io + location. the default ``DiskIO`` sets the base
            directory, which this location is a relative path inside.

        io (io_manager, optional): base physical location of the ``DataSet``.
            Default ``DataSet.default_io`` is initially ``DiskIO('.')`` which
            says the root data directory is the current working directory, ie
            where you started the python session.

        arrays (Optional[List[qcodes.DataArray]): arrays to add to the DataSet.
                Can be added later with ``self.add_array(array)``.

        formatter (Formatter, optional): sets the file format/structure to
            write (and read) with. Default ``DataSet.default_formatter`` which
            is initially ``GNUPlotFormat()``.

        write_period (float or None, optional): Only if ``mode=LOCAL``, seconds
            between saves to disk. If not ``LOCAL``, the ``DataServer`` handles
            this and generally writes more often. Use None to disable writing
            from calls to ``self.store``. Default 5.

    Attributes:
        background_functions (OrderedDict[callable]): Class attribute,
            ``{key: fn}``: ``fn`` is a callable accepting no arguments, and
            ``key`` is a name to identify the function and help you attach and
            remove it.

            In ``DataSet.complete`` we call each of these periodically, in the
            order that they were attached.

            Note that because this is a class attribute, the functions will
            apply to every DataSet. If you want specific functions for one
            DataSet you can override this with an instance attribute.
    """

    # ie data_set.arrays['vsd'] === data_set.vsd
    delegate_attr_dicts = ['arrays']

    default_io = DiskIO('.')
    default_formatter = GNUPlotFormat()
    location_provider = FormatLocation()

    background_functions = OrderedDict()

<<<<<<< HEAD
    latest_dataset = None

    def __init__(self, location=None, mode=DataMode.LOCAL, arrays=None,
                 data_manager=False, formatter=None, io=None, write_period=5):
=======
    def __init__(self, location=None, arrays=None, formatter=None, io=None,
                 write_period=5):
>>>>>>> 0035a77c
        if location is False or isinstance(location, str):
            self.location = location
        else:
            raise ValueError('unrecognized location ' + repr(location))

        # TODO: when you change formatter or io (and there's data present)
        # make it all look unsaved
        self.formatter = formatter or self.default_formatter
        self.io = io or self.default_io

        self.write_period = write_period
        self.last_write = 0
        self.last_store = -1

        self.metadata = {}

        self.arrays = _PrettyPrintDict()
        if arrays:
            self.action_id_map = self._clean_array_ids(arrays)
            for array in arrays:
                self.add_array(array)

<<<<<<< HEAD
        if data_manager is True and mode in SERVER_MODES:
            data_manager = get_data_manager()

        if mode == DataMode.LOCAL:
            self._init_local()
        elif mode == DataMode.PUSH_TO_SERVER:
            self._init_push_to_server(data_manager)
        elif mode == DataMode.PULL_FROM_SERVER:
            self._init_live(data_manager)
        else:
            raise ValueError('unrecognized DataSet mode', mode)
        DataSet.latest_dataset = self

    def _init_local(self):
        self.mode = DataMode.LOCAL

=======
>>>>>>> 0035a77c
        if self.arrays:
            for array in self.arrays.values():
                array.init_data()

    def sync(self):
        """
        Synchronize this DataSet with the DataServer or storage.

        If this DataSet is on the server, asks the server for changes.
        If not, reads the entire DataSet from disk.

        Returns:
            bool: True if this DataSet is live on the server
        """
        # TODO: sync implies bidirectional... and it could be!
        # we should keep track of last sync timestamp and last modification
        # so we can tell whether this one, the other one, or both copies have
        # changed (and I guess throw an error if both did? Would be cool if we
        # could find a robust and intuitive way to make modifications to the
        # version on the DataServer from the main copy)
<<<<<<< HEAD
        if not self.is_live_mode:
            # LOCAL DataSet - no need to sync just use local data
            return False
            # TODO - for remote live plotting, maybe set some timestamp
            # threshold and call it static after it's been dormant a long time?
            # I'm thinking like a minute, or ten? Maybe it's configurable?

        with self.data_manager.query_lock:
            if self.is_on_server:
                synced_indices = {
                    array_id: array.get_synced_index()
                    for array_id, array in self.arrays.items()
                }

                changes = self.data_manager.ask('get_changes', synced_indices)

                for array_id, array_changes in changes.items():
                    self.arrays[array_id].apply_changes(**array_changes)

                measuring = self.data_manager.ask('get_measuring')
                if not measuring:
                    # we must have *just* stopped measuring
                    # but the DataSet is still on the server,
                    # so we got the data, and don't need to read.
                    self.mode = DataMode.LOCAL
                    return False
                return True
            else:
                # this DataSet *thought* it was on the server, but it wasn't,
                # so we haven't synced yet and need to read from storage
                self.mode = DataMode.LOCAL
                self.read()
                return False
=======

        # LOCAL DataSet - no need to sync just use local data
        return False
>>>>>>> 0035a77c

    def fraction_complete(self):
        """
        Get the fraction of this DataSet which has data in it.

        Returns:
            float: the average of all measured (not setpoint) arrays'
                ``fraction_complete()`` values, independent of the individual
                array sizes. If there are no measured arrays, returns zero.
        """
        array_count, total = 0, 0

        for array in self.arrays.values():
            if not array.is_setpoint:
                array_count += 1
                total += array.fraction_complete()

        return total / (array_count or 1)

    def complete(self, delay=1.5):
        """
        Periodically sync the DataSet and display percent complete status.

        Also, each period, execute functions stored in (class attribute)
        ``self.background_functions``. If a function fails, we log its
        traceback and continue on. If any one function fails twice in
        a row, it gets removed.

        Args:
            delay (float): seconds between iterations. Default 1.5
        """
        logging.info(
            'waiting for DataSet <{}> to complete'.format(self.location))

        failing = {key: False for key in self.background_functions}

        completed = False
        while True:
            logging.info('DataSet: {:.0f}% complete'.format(
                self.fraction_complete() * 100))

            # first check if we're done
            if self.sync() is False:
                completed = True

            # then even if we *are* done, execute the background functions
            # because we want things like live plotting to get the final data
            for key, fn in list(self.background_functions.items()):
                try:
                    logging.debug('calling {}: {}'.format(key, repr(fn)))
                    fn()
                    failing[key] = False
                except Exception:
                    logging.info(format_exc())
                    if failing[key]:
                        logging.warning(
                            'background function {} failed twice in a row, '
                            'removing it'.format(key))
                        del self.background_functions[key]
                    failing[key] = True

            if completed:
                break

            # but only sleep if we're not already finished
            time.sleep(delay)

        logging.info('DataSet <{}> is complete'.format(self.location))

    def get_changes(self, synced_indices):
        """
        Find changes since the last sync of this DataSet.

        Args:
            synced_indices (dict): ``{array_id: synced_index}`` where
                synced_index is the last flat index which has already
                been synced, for any (usually all) arrays in the DataSet.

        Returns:
            Dict[dict]: keys are ``array_id`` for each array with changes,
                values are dicts as returned by ``DataArray.get_changes``
                and required as kwargs to ``DataArray.apply_changes``.
                Note that not all arrays in ``synced_indices`` need be
                present in the return, only those with changes.
        """
        changes = {}

        for array_id, synced_index in synced_indices.items():
            array_changes = self.arrays[array_id].get_changes(synced_index)
            if array_changes:
                changes[array_id] = array_changes

        return changes

    def add_array(self, data_array):
        """
        Add one DataArray to this DataSet, and mark it as part of this DataSet.

        Note: DO NOT just set ``data_set.arrays[id] = data_array``, because
        this will not check if we are overwriting another array, nor set the
        reference back to this DataSet, nor that the ``array_id`` in the array
        matches how you're storing it here.

        Args:
            data_array (DataArray): the new array to add

        Raises:
            ValueError: if there is already an array with this id here.
        """
        # TODO: mask self.arrays so you *can't* set it directly?

        if data_array.array_id in self.arrays:
            raise ValueError('array_id {} already exists in this '
                             'DataSet'.format(data_array.array_id))
        self.arrays[data_array.array_id] = data_array

        # back-reference to the DataSet
        data_array.data_set = self

    def _clean_array_ids(self, arrays):
        """
        replace action_indices tuple with compact string array_ids
        stripping off as much extraneous info as possible
        """
        action_indices = [array.action_indices for array in arrays]
        for array in arrays:
            name = array.full_name
            if array.is_setpoint and name and not name.endswith('_set'):
                name += '_set'

            array.array_id = name
        array_ids = set([array.array_id for array in arrays])
        for name in array_ids:
            param_arrays = [array for array in arrays
                            if array.array_id == name]
            self._clean_param_ids(param_arrays, name)

        array_ids = [array.array_id for array in arrays]

        return dict(zip(action_indices, array_ids))

    def _clean_param_ids(self, arrays, name):
        # strip off as many leading equal indices as possible
        # and append the rest to the back of the name with underscores
        param_action_indices = [list(array.action_indices) for array in arrays]
        while all(len(ai) for ai in param_action_indices):
            if len(set(ai[0] for ai in param_action_indices)) == 1:
                for ai in param_action_indices:
                    ai[:1] = []
            else:
                break
        for array, ai in zip(arrays, param_action_indices):
            array.array_id = name + ''.join('_' + str(i) for i in ai)

    def store(self, loop_indices, ids_values):
        """
        Insert data into one or more of our DataArrays.

        Args:
            loop_indices (tuple): the indices within whatever loops we are
                inside. May have fewer dimensions than some of the arrays
                we are inserting into, if the corresponding value makes up
                the remaining dimensionality.
            values (Dict[Union[float, sequence]]): a dict whose keys are
                array_ids, and values are single numbers or entire slices
                to insert into that array.
         """
        for array_id, value in ids_values.items():
            self.arrays[array_id][loop_indices] = value
        self.last_store = time.time()
        if (self.write_period is not None and
                time.time() > self.last_write + self.write_period):
            self.write()
            self.last_write = time.time()

    def default_parameter_name(self, paramname='amplitude'):
        """ Return name of default parameter for plotting

        The default parameter is determined by looking into
        metdata['default_parameter_name'].  If this variable is not present,
        then the closest match to the argument paramname is tried.

        Args:
            paramname (str): Name to match to parameter name

        Returns:
            name ( Union[str, None] ): name of the default parameter
        """

        arraynames = self.arrays.keys()

        # overrule parameter name from the metadata
        if self.metadata.get('default_parameter_name', False):
            paramname = self.metadata['default_parameter_name']

        # try to return the exact name
        if paramname in arraynames:
            return paramname

        # try find something similar
        vv = [v for v in arraynames if v.endswith(paramname)]
        if (len(vv) > 0):
            return vv[0]

        # try to get the first non-setpoint array
        vv = [v for v in arraynames if not self.arrays[v].is_setpoint]
        if (len(vv) > 0):
            return sorted(vv)[0]

        # fallback: any array found
        try:
            name = sorted((list(arraynames)))[0]
            return name
        except IndexError:
            pass
        return None

    def default_parameter_array(self, paramname='amplitude'):
        """ Return default parameter array

        Args:
            paramname (str): Name to match to parameter name.
                 Defaults to 'amplitude'

        Returns:
            array (DataArray): array corresponding to the default parameter

        See also:
            default_parameter_name

        """
        paramname = self.default_parameter_name(paramname=paramname)
        return getattr(self, paramname, None)

    def read(self):
        """Read the whole DataSet from storage, overwriting the local data."""
        if self.location is False:
            return
        self.formatter.read(self)

    def read_metadata(self):
        """Read the metadata from storage, overwriting the local data."""
        if self.location is False:
            return
        self.formatter.read_metadata(self)

    def write(self, write_metadata=False):
        """
        Writes updates to the DataSet to storage.
        N.B. it is recommended to call data_set.finalize() when a DataSet is
        no longer expected to change to ensure files get closed

        Args:
            write_metadata (bool): write the metadata to disk
        """
        if self.location is False:
            return

        self.formatter.write(self,
                             self.io,
                             self.location,
                             write_metadata=write_metadata)

    def write_copy(self, path=None, io_manager=None, location=None):
        """
        Write a new complete copy of this DataSet to storage.

        Args:
            path (str, optional): An absolute path on this system to write to.
                If you specify this, you may not include either ``io_manager``
                or ``location``.

            io_manager (io_manager, optional): A new ``io_manager`` to use with
                either the ``DataSet``'s same or a new ``location``.

            location (str, optional): A new ``location`` to write to, using
                either this ``DataSet``'s same or a new ``io_manager``.
        """
        if io_manager is not None or location is not None:
            if path is not None:
                raise TypeError('If you provide io_manager or location '
                                'to write_copy, you may not provide path.')
            if io_manager is None:
                io_manager = self.io
            elif location is None:
                location = self.location
        elif path is not None:
            io_manager = DiskIO(None)
            location = path
        else:
            raise TypeError('You must provide at least one argument '
                            'to write_copy')

        if location is False:
            raise ValueError('write_copy needs a location, not False')

        lsi_cache = {}
        mr_cache = {}
        for array_id, array in self.arrays.items():
            lsi_cache[array_id] = array.last_saved_index
            mr_cache[array_id] = array.modified_range
            # array.clear_save() is not enough, we _need_ to set modified_range
            # TODO - identify *when* clear_save is not enough, and fix it
            # so we *can* use it. That said, maybe we will *still* want to
            # use the full array here no matter what, or strip trailing NaNs
            # separately, either here or in formatter.write?
            array.last_saved_index = None
            array.modified_range = (0, array.ndarray.size - 1)

        try:
            self.formatter.write(self, io_manager, location, force_write=True)
            self.snapshot()
            self.formatter.write_metadata(self, io_manager, location,
                                          read_first=False)
        finally:
            for array_id, array in self.arrays.items():
                array.last_saved_index = lsi_cache[array_id]
                array.modified_range = mr_cache[array_id]

    def add_metadata(self, new_metadata):
        """
        Update DataSet.metadata with additional data.

        Args:
            new_metadata (dict): new data to be deep updated into
                the existing metadata
        """
        deep_update(self.metadata, new_metadata)

    def save_metadata(self):
        """Evaluate and save the DataSet's metadata."""
        if self.location is not False:
            self.snapshot()
            self.formatter.write_metadata(self, self.io, self.location)

    def finalize(self):
        """
        Mark the DataSet complete and write any remaining modifications.

        Also closes the data file(s), if the ``Formatter`` we're using
        supports that.
        """
        self.write()

        if hasattr(self.formatter, 'close_file'):
            self.formatter.close_file(self)

        self.save_metadata()

    def snapshot(self, update=False):
        """JSON state of the DataSet."""
        array_snaps = {}
        for array_id, array in self.arrays.items():
            array_snaps[array_id] = array.snapshot(update=update)

        self.metadata.update({
            '__class__': full_class(self),
            'location': self.location,
            'arrays': array_snaps,
            'formatter': full_class(self.formatter),
            'io': repr(self.io)
        })
        return deepcopy(self.metadata)

    def get_array_metadata(self, array_id):
        """
        Get the metadata for a single contained DataArray.

        Args:
            array_id (str): the array to get metadata for.

        Returns:
            dict: metadata for this array.
        """
        try:
            return self.metadata['arrays'][array_id]
        except (AttributeError, KeyError):
            return None

    def __repr__(self):
        """Rich information about the DataSet and contained arrays."""
        out = type(self).__name__ + ':'

        attrs = [['location', repr(self.location)]]
        attr_template = '\n   {:8} = {}'
        for var, val in attrs:
            out += attr_template.format(var, val)

        arr_info = [['<Type>', '<array_id>', '<array.name>', '<array.shape>']]

        if hasattr(self, 'action_id_map'):
            id_items = [
                item for index, item in sorted(self.action_id_map.items())]
        else:
            id_items = self.arrays.keys()

        for array_id in id_items:
            array = self.arrays[array_id]
            setp = 'Setpoint' if array.is_setpoint else 'Measured'
            name = array.name or 'None'
            array_id = array_id or 'None'
            arr_info.append([setp, array_id, name, repr(array.shape)])

        column_lengths = [max(len(row[i]) for row in arr_info)
                          for i in range(len(arr_info[0]))]
        out_template = ('\n   '
                        '{info[0]:{lens[0]}} | {info[1]:{lens[1]}} | '
                        '{info[2]:{lens[2]}} | {info[3]}')

        for arr_info_i in arr_info:
            out += out_template.format(info=arr_info_i, lens=column_lengths)

        return out


class _PrettyPrintDict(dict):
    """
    simple wrapper for a dict to repr its items on separate lines
    with a bit of indentation
    """
    def __repr__(self):
        body = '\n  '.join([repr(k) + ': ' + self._indent(repr(v))
                            for k, v in self.items()])
        return '{\n  ' + body + '\n}'

    def _indent(self, s):
        lines = s.split('\n')
        return '\n    '.join(lines)<|MERGE_RESOLUTION|>--- conflicted
+++ resolved
@@ -168,15 +168,8 @@
 
     background_functions = OrderedDict()
 
-<<<<<<< HEAD
-    latest_dataset = None
-
-    def __init__(self, location=None, mode=DataMode.LOCAL, arrays=None,
-                 data_manager=False, formatter=None, io=None, write_period=5):
-=======
     def __init__(self, location=None, arrays=None, formatter=None, io=None,
                  write_period=5):
->>>>>>> 0035a77c
         if location is False or isinstance(location, str):
             self.location = location
         else:
@@ -199,25 +192,6 @@
             for array in arrays:
                 self.add_array(array)
 
-<<<<<<< HEAD
-        if data_manager is True and mode in SERVER_MODES:
-            data_manager = get_data_manager()
-
-        if mode == DataMode.LOCAL:
-            self._init_local()
-        elif mode == DataMode.PUSH_TO_SERVER:
-            self._init_push_to_server(data_manager)
-        elif mode == DataMode.PULL_FROM_SERVER:
-            self._init_live(data_manager)
-        else:
-            raise ValueError('unrecognized DataSet mode', mode)
-        DataSet.latest_dataset = self
-
-    def _init_local(self):
-        self.mode = DataMode.LOCAL
-
-=======
->>>>>>> 0035a77c
         if self.arrays:
             for array in self.arrays.values():
                 array.init_data()
@@ -238,45 +212,9 @@
         # changed (and I guess throw an error if both did? Would be cool if we
         # could find a robust and intuitive way to make modifications to the
         # version on the DataServer from the main copy)
-<<<<<<< HEAD
-        if not self.is_live_mode:
-            # LOCAL DataSet - no need to sync just use local data
-            return False
-            # TODO - for remote live plotting, maybe set some timestamp
-            # threshold and call it static after it's been dormant a long time?
-            # I'm thinking like a minute, or ten? Maybe it's configurable?
-
-        with self.data_manager.query_lock:
-            if self.is_on_server:
-                synced_indices = {
-                    array_id: array.get_synced_index()
-                    for array_id, array in self.arrays.items()
-                }
-
-                changes = self.data_manager.ask('get_changes', synced_indices)
-
-                for array_id, array_changes in changes.items():
-                    self.arrays[array_id].apply_changes(**array_changes)
-
-                measuring = self.data_manager.ask('get_measuring')
-                if not measuring:
-                    # we must have *just* stopped measuring
-                    # but the DataSet is still on the server,
-                    # so we got the data, and don't need to read.
-                    self.mode = DataMode.LOCAL
-                    return False
-                return True
-            else:
-                # this DataSet *thought* it was on the server, but it wasn't,
-                # so we haven't synced yet and need to read from storage
-                self.mode = DataMode.LOCAL
-                self.read()
-                return False
-=======
 
         # LOCAL DataSet - no need to sync just use local data
         return False
->>>>>>> 0035a77c
 
     def fraction_complete(self):
         """

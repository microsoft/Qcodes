from setuptools import setup, find_packages
from distutils.version import StrictVersion
from importlib import import_module
import re
import sys


def get_version(verbose=1):
    """ Extract version information from source code """

    try:
        with open('qcodes/version.py', 'r') as f:
            ln = f.readline()
            # print(ln)
            m = re.search('.* ''(.*)''', ln)
            version = (m.group(1)).strip('\'')
    except Exception as E:
        print(E)
        version = 'none'
    if verbose:
        print('get_version: %s' % version)
    return version


def readme():
    with open('README.rst') as f:
        return f.read()


extras = {
    'MatPlot': ('matplotlib', '2.2.3'),
    'QtPlot': ('pyqtgraph', '0.10.0'),
    'coverage tests': ('coverage', '4.0'),
    'Slack': ('slacker', '0.9.42')
}
extras_require = {k: '>='.join(v) for k, v in extras.items()}

install_requires = [
    'numpy>=1.10',
    'pyvisa>=1.9.1',
    'h5py>=2.6',
    'websockets>=7.0',
    'jsonschema',
    'ruamel.yaml',
    'pyzmq',
    'wrapt',
    'pandas',
    'tqdm'
]

if sys.version_info.minor < 7:
    install_requires.append('dataclasses')


setup(name='qcodes',
      version=get_version(),
      use_2to3=False,

      maintainer='Jens H Nielsen',
      maintainer_email='Jens.Nielsen@microsoft.com',
      description='Python-based data acquisition framework developed by the '
                  'Copenhagen / Delft / Sydney / Microsoft quantum computing '
                  'consortium',
      long_description=readme(),
      url='https://github.com/QCoDeS/Qcodes',
      classifiers=[
          'Development Status :: 3 - Alpha',
          'Intended Audience :: Science/Research',
          'Programming Language :: Python :: 3 :: Only',
          'Programming Language :: Python :: 3.6',
          'Topic :: Scientific/Engineering'
      ],
      license='MIT',
      # if we want to install without tests:
      # packages=find_packages(exclude=["*.tests", "tests"]),
      packages=find_packages(),
      package_data={'qcodes': ['monitor/dist/*', 'monitor/dist/js/*',
                               'monitor/dist/css/*', 'config/*.json',
                               'instrument/sims/*.yaml',
                               'tests/dataset/fixtures/2018-01-17/*/*',
<<<<<<< HEAD
                               'tests/drivers/auxiliary_files/*']},
      install_requires=install_requires,
=======
                               'tests/drivers/auxiliary_files/*',
                               'py.typed']},
      install_requires=[
          'numpy>=1.10',
          'pyvisa>=1.9.1',
          'h5py>=2.6',
          'websockets>=7.0',
          'jsonschema',
          'ruamel.yaml',
          'pyzmq',
          'wrapt',
          'pandas',
          'tabulate',
          'tqdm'
      ],

>>>>>>> d651e3d0
      test_suite='qcodes.tests',
      extras_require=extras_require,
      # zip_safe=False is required for mypy
      # https://mypy.readthedocs.io/en/latest/installed_packages.html#installed-packages
      zip_safe=False)

version_template = '''
*****
***** package {0} must be at least version {1}.
***** Please upgrade it (pip install -U {0} or conda install {0})
***** in order to use {2}
*****
'''

missing_template = '''
*****
***** package {0} not found
***** Please install it (pip install {0} or conda install {0})
***** in order to use {1}
*****
'''

valueerror_template = '''
*****
***** package {0} version not understood
***** Please make sure the installed version ({1})
***** is compatible with the minimum required version ({2})
***** in order to use {3}
*****
'''

othererror_template = '''
*****
***** could not import package {0}. Please try importing it from
***** the commandline to diagnose the issue.
*****
'''

# now test the versions of extras
for extra, (module_name, min_version) in extras.items():
    try:
        module = import_module(module_name)
        if StrictVersion(module.__version__) < StrictVersion(min_version):
            print(version_template.format(module_name, min_version, extra))
    except ImportError:
        print(missing_template.format(module_name, extra))
    except ValueError:
        print(valueerror_template.format(
            module_name, module.__version__, min_version, extra))
    except:
        print(othererror_template.format(module_name))<|MERGE_RESOLUTION|>--- conflicted
+++ resolved
@@ -45,6 +45,7 @@
     'pyzmq',
     'wrapt',
     'pandas',
+    'tabulate',
     'tqdm'
 ]
 
@@ -78,27 +79,10 @@
                                'monitor/dist/css/*', 'config/*.json',
                                'instrument/sims/*.yaml',
                                'tests/dataset/fixtures/2018-01-17/*/*',
-<<<<<<< HEAD
-                               'tests/drivers/auxiliary_files/*']},
-      install_requires=install_requires,
-=======
                                'tests/drivers/auxiliary_files/*',
                                'py.typed']},
-      install_requires=[
-          'numpy>=1.10',
-          'pyvisa>=1.9.1',
-          'h5py>=2.6',
-          'websockets>=7.0',
-          'jsonschema',
-          'ruamel.yaml',
-          'pyzmq',
-          'wrapt',
-          'pandas',
-          'tabulate',
-          'tqdm'
-      ],
+      install_requires=install_requires,
 
->>>>>>> d651e3d0
       test_suite='qcodes.tests',
       extras_require=extras_require,
       # zip_safe=False is required for mypy

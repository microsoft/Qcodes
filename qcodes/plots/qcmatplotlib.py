"""
Live plotting in Jupyter notebooks
using the nbagg backend and matplotlib
"""
from collections import Mapping, Iterable, Sequence
from functools import partial
import logging

import matplotlib.pyplot as plt
import numpy as np
from matplotlib.transforms import Bbox
from numpy.ma import masked_invalid, getmask

from qcodes.data.data_array import DataArray

from .base import BasePlot
from qcodes.utils.threading import UpdaterThread


<<<<<<< HEAD

logger = logging.getLogger(__name__)


def _is_active_data_array(data_array):
    return (isinstance(data_array, DataArray) and
            data_array.data_set is not None and
            data_array.data_set.sync())
=======
logger = logging.getLogger(__name__)
>>>>>>> 20ef7ca9


class MatPlot(BasePlot):
    """
    Plot x/y lines or x/y/z heatmap data. The first trace may be included
    in the constructor, other traces can be added with MatPlot.add()

    Args:
        *args: Sequence of data to plot. Each element will have its own subplot.
            An element can be a single array, or a sequence of arrays. In the
            latter case, all arrays will be plotted in the same subplot.

        figsize (Tuple[Float, Float]): (width, height) tuple in inches to pass
            to plt.figure. If not provided, figsize is determined from
            subplots shape

        interval: period in seconds between update checks

        subplots: either a sequence (args) or mapping (kwargs) to pass to
            plt.subplots. default is a single simple subplot (1, 1)
            you can use this to pass kwargs to the plt.figure constructor

        num: integer or None
            specifies the index of the matplotlib figure window to use. If None
            then open a new window

        **kwargs: passed along to MatPlot.add() to add the first data trace
    """

    # Maximum default number of subplot columns. Used to determine shape of
    # subplots when not explicitly provided
    max_subplot_columns = 3

    def __init__(self, *args, figsize=None, interval=1, subplots=None, num=None,
                 **kwargs):
        super().__init__(interval)

        if subplots is None:
            # Subplots is equal to number of args, or 1 if no args provided
            subplots = max(len(args), 1)

        self._init_plot(subplots, figsize, num=num)
        
        # Add data to plot if passed in args, kwargs are passed to all subplots
        for k, arg in enumerate(args):
            if isinstance(arg, Sequence):
                # Arg consists of multiple elements, add all to same subplot
                for subarg in arg:
                    self[k].add(subarg, **kwargs)
            else:
                # Arg is single element, add to subplot
                self[k].add(arg, **kwargs)

        self.tight_layout()
<<<<<<< HEAD
        if any(any(map(_is_active_data_array, arg))
               if isinstance(arg, Iterable)
               else _is_active_data_array(arg)
               for arg in args):
            self.updater = UpdaterThread(self.update, name='MatPlot_updater',
                                         interval=interval, max_threads=5)
=======
        if any(isinstance(arg, DataArray) and arg.data_set is not None and
                arg.data_set.sync()
               for arg in args):
            self.updater = UpdaterThread(self.update, name='MatPlot_updater',
                                         interval=interval, max_threads=5)
            self.fig.canvas.mpl_connect('close_event', self.halt)
>>>>>>> 20ef7ca9

    def __getitem__(self, key):
        """
        Subplots can be accessed via indices.
        Args:
            key: subplot idx

        Returns:
            Subplot with idx key
        """
        return self.subplots[key]

    def _init_plot(self, subplots=None, figsize=None, num=None):
        if isinstance(subplots, Mapping):
            if figsize is None:
                figsize = (6, 4)
            self.fig, self.subplots = plt.subplots(figsize=figsize, num=num, squeeze=False, **subplots)
        else:
            # Format subplots as tuple (nrows, ncols)
            if isinstance(subplots, int):
                # self.max_subplot_columns defines the limit on how many
                # subplots can be in one row. Adjust subplot rows and columns
                #  accordingly
                nrows = int(np.ceil(subplots / self.max_subplot_columns))
                ncols = min(subplots, self.max_subplot_columns)
                subplots = (nrows, ncols)

            if figsize is None:
                # Adjust figsize depending on rows and columns in subplots
                figsize = self.default_figsize(subplots)

            self.fig, self.subplots = plt.subplots(*subplots, num=num,
                                                   figsize=figsize,
                                                   squeeze=False)

        # squeeze=False ensures that subplots is always a 2D array independent
        # of the number of subplots.
        # However the qcodes api assumes that subplots is always a 1D array
        # so flatten here
        self.subplots = self.subplots.flatten()

        for k, subplot in enumerate(self.subplots):
            # Include `add` method to subplots, making it easier to add data to
            # subplots. Note that subplot kwarg is 1-based, to adhere to
            # Matplotlib standards
            subplot.add = partial(self.add, subplot=k+1)

        self.title = self.fig.suptitle('')

    def clear(self, subplots=None, figsize=None):
        """
        Clears the plot window and removes all subplots and traces
        so that the window can be reused.
        """
        self.traces = []
        self.fig.clf()
        self._init_plot(subplots, figsize, num=self.fig.number)

    def add_to_plot(self, use_offset=False, **kwargs):
        """
        adds one trace to this MatPlot.

        Args:
            use_offset (bool, Optional): Whether or not ticks can have an offset
            
            kwargs: with the following exceptions (mostly the data!), these are
                passed directly to the matplotlib plotting routine.
                `subplot`: the 1-based axes number to append to (default 1)
                if kwargs include `z`, we will draw a heatmap (ax.pcolormesh):
                    `x`, `y`, and `z` are passed as positional args to
                     pcolormesh
                without `z` we draw a scatter/lines plot (ax.plot):
                    `x`, `y`, and `fmt` (if present) are passed as positional
                    args
        """
        # TODO some way to specify overlaid axes?
        # Note that there is a conversion from subplot kwarg, which is
        # 1-based, to subplot idx, which is 0-based.
        ax = self[kwargs.get('subplot', 1) - 1]
        if 'z' in kwargs:
            plot_object = self._draw_pcolormesh(ax, **kwargs)
        else:
            plot_object = self._draw_plot(ax, **kwargs)

        # Specify if axes ticks can have offset or not
        ax.ticklabel_format(useOffset=use_offset)

        self._update_labels(ax, kwargs)
        prev_default_title = self.get_default_title()

        self.traces.append({
            'config': kwargs,
            'plot_object': plot_object
        })

        if prev_default_title == self.title.get_text():
            # in case the user has updated title, don't change it anymore
            self.title.set_text(self.get_default_title())

    def _update_labels(self, ax, config):
        for axletter in ("x", "y"):
            if axletter+'label' in config:
                label = config[axletter+'label']
            else:
                label = None

            # find if any kwarg from plot.add in the base class
            # matches xunit or yunit, signaling a custom unit
            if axletter+'unit' in config:
                unit = config[axletter+'unit']
            else:
                unit = None

            #  find ( more hope to) unit and label from
            # the data array inside the config
            getter = getattr(ax, "get_{}label".format(axletter))
            if axletter in config and not getter():
                # now if we did not have any kwarg for label or unit
                # fallback to the data_array
                if unit is None:
                    _, unit = self.get_label(config[axletter])
                if label is None:
                    label, _ = self.get_label(config[axletter])
            elif getter():
                # The axis already has label. Assume that is correct
                # We should probably check consistent units and error or warn
                # if not consistent. It's also not at all clear how to handle
                # labels/names as these will in general not be consistent on
                # at least one axis
                return
            axsetter = getattr(ax, "set_{}label".format(axletter))
            if unit:
                axsetter("{} ({})".format(label, unit))
            else:
                axsetter(str(label))

    @staticmethod
    def default_figsize(subplots):
        """
        Provides default figsize for given subplots.
        Args:
            subplots (Tuple[Int, Int]): shape (nrows, ncols) of subplots

        Returns:
            Figsize (Tuple[Float, Float])): (width, height) of default figsize
              for given subplot shape
        """
        if not isinstance(subplots, tuple):
            raise TypeError('Subplots {} must be a tuple'.format(subplots))
        return (min(3 + 3 * subplots[1], 12), 1 + 3 * subplots[0])

    def update_plot(self):
        """
        update the plot. The DataSets themselves have already been updated
        in update, here we just push the changes to the plot.
        """
        # matplotlib doesn't know how to autoscale to a pcolormesh after the
        # first draw (relim ignores it...) so we have to do this ourselves
        bboxes = dict(zip(self.subplots, [[] for p in self.subplots]))

        for trace in self.traces:
            config = trace['config']
            plot_object = trace['plot_object']
            if 'z' in config:
                # pcolormesh doesn't seem to allow editing x and y data, only z
                # so instead, we'll remove and re-add the data.
                if plot_object:
                    plot_object.remove()

                ax = self[config.get('subplot', 1) - 1]
                plot_object = self._draw_pcolormesh(ax, **config)
                trace['plot_object'] = plot_object

                if plot_object:
                    bboxes[plot_object.axes].append(
                        plot_object.get_datalim(plot_object.axes.transData))
            else:
                for axletter in 'xy':
                    setter = 'set_' + axletter + 'data'
                    if axletter in config:
                        getattr(plot_object, setter)(config[axletter])

        for ax in self.subplots:
            if ax.get_autoscale_on():
                ax.relim()
                if bboxes[ax]:
                    bbox = Bbox.union(bboxes[ax])
                    if np.all(np.isfinite(ax.dataLim)):
                        # should take care of the case of lines + heatmaps
                        # where there's already a finite dataLim from relim
                        ax.dataLim.set(Bbox.union(ax.dataLim, bbox))
                    else:
                        # when there's only a heatmap, relim gives inf bounds
                        # so just completely overwrite it
                        ax.dataLim = bbox
                ax.autoscale()

        self.fig.canvas.draw()

    def _draw_plot(self, ax, y, x=None, fmt=None, subplot=1,
                   xlabel=None,
                   ylabel=None,
                   zlabel=None,
                   xunit=None,
                   yunit=None,
                    zunit=None,
                   **kwargs):
        # Add labels if DataArray is passed
        if 'label' not in kwargs and isinstance(y, DataArray):
            kwargs['label'] = y.label

        # NOTE(alexj)stripping out subplot because which subplot we're in is
        # already described by ax, and it's not a kwarg to matplotlib's ax.plot.
        # But I didn't want to strip it out of kwargs earlier because it should
        # stay part of trace['config'].
        args = [arg for arg in [x, y, fmt] if arg is not None]

        line, = ax.plot(*args, **kwargs)
        return line

    def _draw_pcolormesh(self, ax, z, x=None, y=None, subplot=1,
                         xlabel=None,
                         ylabel=None,
                         zlabel=None,
                         xunit=None,
                         yunit=None,
                         zunit=None,
                         nticks=None,
                         **kwargs):

        # Add labels if DataArray is passed
        if 'label' not in kwargs and isinstance(z, DataArray):
            kwargs['label'] = z.label

        # NOTE(alexj)stripping out subplot because which subplot we're in is already
        # described by ax, and it's not a kwarg to matplotlib's ax.plot. But I
        # didn't want to strip it out of kwargs earlier because it should stay
        # part of trace['config'].
        args_masked = [masked_invalid(arg) for arg in [x, y, z]
                      if arg is not None]

        if np.any([np.all(getmask(arg)) for arg in args_masked]):
            # if the z array is masked, don't draw at all
            # there's nothing to draw, and anyway it throws a warning
            # pcolormesh does not accept masked x and y axes, so we do not need
            # to check for them.
            return False

        if x is not None and y is not None:
            # If x and y are provided, modify the arrays such that they
            # correspond to grid corners instead of grid centers.
            # This is to ensure that pcolormesh centers correctly and
            # does not ignore edge points.
            args = []
            for k, arr in enumerate(args_masked[:-1]):
                # If a two-dimensional array is provided, only consider the
                # first row/column, depending on the axis
                if arr.ndim > 1:
                    arr = arr[0] if k == 0 else arr[:,0]

                if np.ma.is_masked(arr[1]):
                    # Only the first element is not nan, in this case pad with
                    # a value, and separate their values by 1
                    arr_pad = np.pad(arr, (1, 0), mode='symmetric')
                    arr_pad[:2] += [-0.5, 0.5]
                else:
                    # Add padding on both sides equal to endpoints
                    arr_pad = np.pad(arr, (1, 1), mode='symmetric')
                    # Add differences to edgepoints (may be nan)
                    arr_pad[0] += arr_pad[1] - arr_pad[2]
                    arr_pad[-1] += arr_pad[-2] - arr_pad[-3]

                    diff = np.ma.diff(arr_pad) / 2
                    # Insert value at beginning and end of diff to ensure same
                    # length
                    diff = np.insert(diff, 0, diff[0])

                    arr_pad += diff
                    # Ignore final value
                    arr_pad = arr_pad[:-1]
                args.append(masked_invalid(arr_pad))
            args.append(args_masked[-1])
        else:
            # Only the masked value of z is used as a mask
            args = args_masked[-1:]

        pc = ax.pcolormesh(*args, **kwargs)

        # Set x and y limits if arrays are provided
        if x is not None and y is not None:
            ax.set_xlim(np.nanmin(args[0]), np.nanmax(args[0]))
            ax.set_ylim(np.nanmin(args[1]), np.nanmax(args[1]))

        # Specify preferred number of ticks with labels
        if nticks and ax.get_xscale() != 'log' and ax.get_yscale != 'log':
            ax.locator_params(nbins=nticks)

        if getattr(ax, 'qcodes_colorbar', None):
            # update_normal doesn't seem to work...
            ax.qcodes_colorbar.update_bruteforce(pc)
        else:
            # TODO: what if there are several colormeshes on this subplot,
            # do they get the same colorscale?
            # We should make sure they do, and have it include
            # the full range of both.
            ax.qcodes_colorbar = self.fig.colorbar(pc, ax=ax)

            # ideally this should have been in _update_labels, but
            # the colorbar doesn't necessarily exist there.
            # I guess we could create the colorbar no matter what,
            # and just give it a dummy mappable to start, so we could
            # put this where it belongs.
            if zunit is None:
                _, zunit = self.get_label(z)
            if zlabel is None:
                zlabel, _ = self.get_label(z)

            if zunit:
                label = "{} ({})".format(zlabel, zunit)
            else:
                label = "{}".format(zlabel)
            ax.qcodes_colorbar.set_label(label)

        # Scale colors if z has elements
        cmin = np.nanmin(args_masked[-1])
        cmax = np.nanmax(args_masked[-1])
        ax.qcodes_colorbar.set_clim(cmin, cmax)

        return pc

    def save(self, filename=None):
        """
        Save current plot to filename, by default
        to the location corresponding to the default 
        title.

        Args:
            filename (Optional[str]): Location of the file
        """
        default = "{}.png".format(self.get_default_title())
        filename = filename or default
        self.fig.savefig(filename)

    def tight_layout(self):
        """
        Perform a tight layout on the figure. A bit of additional spacing at
        the top is also added for the title.
        """
        self.fig.tight_layout(rect=[0, 0, 1, 0.95])<|MERGE_RESOLUTION|>--- conflicted
+++ resolved
@@ -17,8 +17,6 @@
 from qcodes.utils.threading import UpdaterThread
 
 
-<<<<<<< HEAD
-
 logger = logging.getLogger(__name__)
 
 
@@ -26,9 +24,6 @@
     return (isinstance(data_array, DataArray) and
             data_array.data_set is not None and
             data_array.data_set.sync())
-=======
-logger = logging.getLogger(__name__)
->>>>>>> 20ef7ca9
 
 
 class MatPlot(BasePlot):
@@ -71,7 +66,7 @@
             subplots = max(len(args), 1)
 
         self._init_plot(subplots, figsize, num=num)
-        
+
         # Add data to plot if passed in args, kwargs are passed to all subplots
         for k, arg in enumerate(args):
             if isinstance(arg, Sequence):
@@ -83,21 +78,13 @@
                 self[k].add(arg, **kwargs)
 
         self.tight_layout()
-<<<<<<< HEAD
         if any(any(map(_is_active_data_array, arg))
                if isinstance(arg, Iterable)
                else _is_active_data_array(arg)
                for arg in args):
             self.updater = UpdaterThread(self.update, name='MatPlot_updater',
                                          interval=interval, max_threads=5)
-=======
-        if any(isinstance(arg, DataArray) and arg.data_set is not None and
-                arg.data_set.sync()
-               for arg in args):
-            self.updater = UpdaterThread(self.update, name='MatPlot_updater',
-                                         interval=interval, max_threads=5)
             self.fig.canvas.mpl_connect('close_event', self.halt)
->>>>>>> 20ef7ca9
 
     def __getitem__(self, key):
         """
@@ -162,7 +149,7 @@
 
         Args:
             use_offset (bool, Optional): Whether or not ticks can have an offset
-            
+
             kwargs: with the following exceptions (mostly the data!), these are
                 passed directly to the matplotlib plotting routine.
                 `subplot`: the 1-based axes number to append to (default 1)
@@ -431,7 +418,7 @@
     def save(self, filename=None):
         """
         Save current plot to filename, by default
-        to the location corresponding to the default 
+        to the location corresponding to the default
         title.
 
         Args:

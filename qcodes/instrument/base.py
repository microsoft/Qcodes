"""Instrument base class."""
import logging
import numpy as np
import time
import warnings
import weakref

from qcodes.utils.metadata import Metadatable
from qcodes.utils.helpers import DelegateAttributes, strip_attrs, full_class
from qcodes.utils.validators import Anything
from .parameter import StandardParameter
from .function import Function


class InstrumentBase(Metadatable, DelegateAttributes):
    """
    Base class for all QCodes instruments and instrument channels

    Args:
        name (str): an identifier for this instrument, particularly for
            attaching it to a Station.

        metadata (Optional[Dict]): additional static metadata to add to this
            instrument's JSON snapshot.


    Attributes:
        name (str): an identifier for this instrument, particularly for
            attaching it to a Station.

        parameters (Dict[Parameter]): All the parameters supported by this
            instrument. Usually populated via ``add_parameter``

        functions (Dict[Function]): All the functions supported by this
            instrument. Usually populated via ``add_function``
<<<<<<< HEAD
=======

        submodules (Dict[Metadatable]): All the submodules of this instrument
            such as channel lists or logical groupings of parameters.
            Usually populated via ``add_submodule``
>>>>>>> eeae0b39
    """
    def __init__(self, name, **kwargs):
        self.name = str(name)
        self.parameters = {}
        self.functions = {}
        self.submodules = {}
        super().__init__(**kwargs)

    def add_parameter(self, name, parameter_class=StandardParameter,
                      **kwargs):
        """
        Bind one Parameter to this instrument.

        Instrument subclasses can call this repeatedly in their ``__init__``
        for every real parameter of the instrument.

        In this sense, parameters are the state variables of the instrument,
        anything the user can set and/or get

        Args:
            name (str): How the parameter will be stored within
                ``instrument.parameters`` and also how you address it using the
                shortcut methods: ``instrument.set(param_name, value)`` etc.

            parameter_class (Optional[type]): You can construct the parameter
                out of any class. Default ``StandardParameter``.

            **kwargs: constructor arguments for ``parameter_class``.

        Raises:
            KeyError: if this instrument already has a parameter with this
                name.
        """
        if name in self.parameters:
            raise KeyError('Duplicate parameter name {}'.format(name))
        param = parameter_class(name=name, instrument=self, **kwargs)
        self.parameters[name] = param

    def add_function(self, name, **kwargs):
        """
        Bind one Function to this instrument.

        Instrument subclasses can call this repeatedly in their ``__init__``
        for every real function of the instrument.

        This functionality is meant for simple cases, principally things that
        map to simple commands like '\*RST' (reset) or those with just a few
        arguments. It requires a fixed argument count, and positional args
        only. If your case is more complicated, you're probably better off
        simply making a new method in your ``Instrument`` subclass definition.

        Args:
            name (str): how the Function will be stored within
            ``instrument.Functions`` and also how you  address it using the
            shortcut methods: ``instrument.call(func_name, *args)`` etc.

            **kwargs: constructor kwargs for ``Function``

        Raises:
            KeyError: if this instrument already has a function with this
                name.
        """
        if name in self.functions:
            raise KeyError('Duplicate function name {}'.format(name))
        func = Function(name=name, instrument=self, **kwargs)
        self.functions[name] = func

    def add_submodule(self, name, submodule):
        """
        Bind one submodule to this instrument.

        Instrument subclasses can call this repeatedly in their ``__init__``
        method for every submodule of the instrument.

        Submodules can effectively be considered as instruments within the main
        instrument, and should at minimum be snapshottable. For example, they can
        be used to either store logical groupings of parameters, which may or may
        not be repeated, or channel lists.

        Args:
            name (str): how the submodule will be stored within ``instrument.submodules``
            and also how it can be addressed.

            submodule (Metadatable): The submodule to be stored.

        Raises:
            KeyError: if this instrument already contains a submodule with this
                name.
            TypeError: if the submodule that we are trying to add is not an instance
                of an Metadatable object.
        """
        if name in self.submodules:
            raise KeyError('Duplicate submodule name {}'.format(name))
        if not isinstance(submodule, Metadatable):
            raise TypeError('Submodules must be metadatable.')
        self.submodules[name] = submodule

    def snapshot_base(self, update=False):
        """
        State of the instrument as a JSON-compatible dict.

        Args:
            update (bool): If True, update the state by querying the
                instrument. If False, just use the latest values in memory.

        Returns:
            dict: base snapshot
        """
        snap = {'parameters': dict((name, param.snapshot(update=update))
                                   for name, param in self.parameters.items()),
                'functions': dict((name, func.snapshot(update=update))
                                  for name, func in self.functions.items()),
                'submodules': dict((name, subm.snapshot(update=update))
                                   for name, subm in self.submodules.items()),
                '__class__': full_class(self),
                }
        for attr in set(self._meta_attrs):
            if hasattr(self, attr):
                snap[attr] = getattr(self, attr)
        return snap

    def print_readable_snapshot(self, update=False, max_chars=80):
        """
        Prints a readable version of the snapshot.
        The readable snapshot includes the name, value and unit of each
        parameter.
        A convenience function to quickly get an overview of the status of an instrument.

        Args:
            update (bool)  : If True, update the state by querying the
                instrument. If False, just use the latest values in memory.
                This argument gets passed to the snapshot function.
            max_chars (int) : the maximum number of characters per line. The
                readable snapshot will be cropped if this value is exceeded.
                Defaults to 80 to be consistent with default terminal width.
        """
        floating_types = (float, np.integer, np.floating)
        snapshot = self.snapshot(update=update)

        par_lengths = [len(p) for p in snapshot['parameters']]

        # Min of 50 is to prevent a super long parameter name to break this
        # function
        par_field_len = min(max(par_lengths)+1, 50)

        print(self.name + ':')
        print('{0:<{1}}'.format('\tparameter ', par_field_len) + 'value')
        print('-'*max_chars)
        for par in sorted(snapshot['parameters']):
            name = snapshot['parameters'][par]['name']
            msg = '{0:<{1}}:'.format(name, par_field_len)
            val = snapshot['parameters'][par]['value']
            unit = snapshot['parameters'][par].get('unit', None)
            if unit is None:
                # this may be a multi parameter
                unit = snapshot['parameters'][par].get('units', None)
            if isinstance(val, floating_types):
                msg += '\t{:.5g} '.format(val)
            else:
                msg += '\t{} '.format(val)
            if unit is not '':  # corresponds to no unit
                msg += '({})'.format(unit)
            # Truncate the message if it is longer than max length
            if len(msg) > max_chars and not max_chars == -1:
                msg = msg[0:max_chars-3] + '...'
            print(msg)

        for submodule in self.submodules.values():
            if hasattr(submodule, '_channels'):
                if submodule._snapshotable:
                    for channel in submodule._channels:
                        channel.print_readable_snapshot()
            else:
                submodule.print_readable_snapshot(update, max_chars)

    #
    # shortcuts to parameters & setters & getters                           #
    #
    # instrument['someparam'] === instrument.parameters['someparam']        #
    # instrument.someparam === instrument.parameters['someparam']           #
    # instrument.get('someparam') === instrument['someparam'].get()         #
    # etc...                                                                #
    #
    delegate_attr_dicts = ['parameters', 'functions', 'submodules']

    def __getitem__(self, key):
        """Delegate instrument['name'] to parameter or function 'name'."""
        try:
            return self.parameters[key]
        except KeyError:
            return self.functions[key]

    def set(self, param_name, value):
        """
        Shortcut for setting a parameter from its name and new value.

        Args:
            param_name (str): The name of a parameter of this instrument.
            value (any): The new value to set.
        """
        self.parameters[param_name].set(value)

    def get(self, param_name):
        """
        Shortcut for getting a parameter from its name.

        Args:
            param_name (str): The name of a parameter of this instrument.

        Returns:
            any: The current value of the parameter.
        """
        return self.parameters[param_name].get()

    def call(self, func_name, *args):
        """
        Shortcut for calling a function from its name.

        Args:
            func_name (str): The name of a function of this instrument.
            *args: any arguments to the function.

        Returns:
            any: The return value of the function.
        """
        return self.functions[func_name].call(*args)

    def __getstate__(self):
        """Prevent pickling instruments, and give a nice error message."""
        raise RuntimeError(
            'Pickling %s. qcodes Instruments should not be pickled. Likely this means you '
            'were trying to use a local instrument (defined with '
            'server_name=None) in a background Loop. Local instruments can '
            'only be used in Loops with background=False.' % self.name)

    def validate_status(self, verbose=False):
        """ Validate the values of all gettable parameters

        The validation is done for all parameters that have both a get and
        set method.

        Arguments:
            verbose (bool): If True, then information about the parameters that are being check is printed.

        """
        for k, p in self.parameters.items():
            if p.has_get and p.has_set:
                value = p.get()
                if verbose:
                    print('validate_status: param %s: %s' % (k, value))
                p.validate(value)


class Instrument(InstrumentBase):

    """
    Base class for all QCodes instruments.

    Args:
        name (str): an identifier for this instrument, particularly for
            attaching it to a Station.

        metadata (Optional[Dict]): additional static metadata to add to this
            instrument's JSON snapshot.


    Attributes:
        name (str): an identifier for this instrument, particularly for
            attaching it to a Station.

        parameters (Dict[Parameter]): All the parameters supported by this
            instrument. Usually populated via ``add_parameter``

        functions (Dict[Function]): All the functions supported by this
            instrument. Usually populated via ``add_function``

        submodules (Dict[Metadatable]): All the submodules of this instrument
            such as channel lists or logical groupings of parameters.
            Usually populated via ``add_submodule``
    """

    shared_kwargs = ()

    _all_instruments = {}

    def __init__(self, name, **kwargs):
        self._t0 = time.time()
        if kwargs.pop('server_name', False):
            warnings.warn("server_name argument not supported any more",
                          stacklevel=0)
        super().__init__(name, **kwargs)

        self.add_parameter('IDN', get_cmd=self.get_idn,
                           vals=Anything())

        self._meta_attrs = ['name']

        self.record_instance(self)

    def get_idn(self):
        """
        Parse a standard VISA '\*IDN?' response into an ID dict.

        Even though this is the VISA standard, it applies to various other
        types as well, such as IPInstruments, so it is included here in the
        Instrument base class.

        Override this if your instrument does not support '\*IDN?' or
        returns a nonstandard IDN string. This string is supposed to be a
        comma-separated list of vendor, model, serial, and firmware, but
        semicolon and colon are also common separators so we accept them here
        as well.

        Returns:
            A dict containing vendor, model, serial, and firmware.
        """
        try:
            idstr = ''  # in case self.ask fails
            idstr = self.ask('*IDN?')
            # form is supposed to be comma-separated, but we've seen
            # other separators occasionally
            for separator in ',;:':
                # split into no more than 4 parts, so we don't lose info
                idparts = [p.strip() for p in idstr.split(separator, 3)]
                if len(idparts) > 1:
                    break
            # in case parts at the end are missing, fill in None
            if len(idparts) < 4:
                idparts += [None] * (4 - len(idparts))
        except:
            logging.debug('Error getting or interpreting *IDN?: ' + repr(idstr))
            idparts = [None, self.name, None, None]

        # some strings include the word 'model' at the front of model
        if str(idparts[1]).lower().startswith('model'):
            idparts[1] = str(idparts[1])[5:].strip()

        return dict(zip(('vendor', 'model', 'serial', 'firmware'), idparts))

    def connect_message(self, idn_param='IDN', begin_time=None):
        """
        Print a standard message on initial connection to an instrument.

        Args:
            idn_param (str): name of parameter that returns ID dict.
                Default 'IDN'.
            begin_time (number): time.time() when init started.
                Default is self._t0, set at start of Instrument.__init__.
        """
        # start with an empty dict, just in case an instrument doesn't
        # heed our request to return all 4 fields.
        idn = {'vendor': None, 'model': None,
               'serial': None, 'firmware': None}
        idn.update(self.get(idn_param))
        t = time.time() - (begin_time or self._t0)

        con_msg = ('Connected to: {vendor} {model} '
                   '(serial:{serial}, firmware:{firmware}) '
                   'in {t:.2f}s'.format(t=t, **idn))
        print(con_msg)

    def __repr__(self):
        """Simplified repr giving just the class and name."""
        return '<{}: {}>'.format(type(self).__name__, self.name)

    def __del__(self):
        """Close the instrument and remove its instance record."""
        try:
            wr = weakref.ref(self)
            if wr in getattr(self, '_instances', []):
                self._instances.remove(wr)
            self.close()
        except:
            pass

    def close(self):
        """
        Irreversibly stop this instrument and free its resources.

        Subclasses should override this if they have other specific
        resources to close.
        """
        if hasattr(self, 'connection') and hasattr(self.connection, 'close'):
            self.connection.close()

        strip_attrs(self, whitelist=['name'])
        self.remove_instance(self)

    @classmethod
    def record_instance(cls, instance):
        """
        Record (a weak ref to) an instance in a class's instance list.

        Also records the instance in list of *all* instruments, and verifies
        that there are no other instruments with the same name.

        Args:
            instance (Instrument): Instance to record

        Raises:
            KeyError: if another instance with the same name is already present
        """
        wr = weakref.ref(instance)
        name = instance.name
        # First insert this instrument in the record of *all* instruments
        # making sure its name is unique
        existing_wr = cls._all_instruments.get(name)
        if existing_wr and existing_wr():
            raise KeyError('Another instrument has the name: {}'.format(name))

        cls._all_instruments[name] = wr

        # Then add it to the record for this specific subclass, using ``_type``
        # to make sure we're not recording it in a base class instance list
        if getattr(cls, '_type', None) is not cls:
            cls._type = cls
            cls._instances = []
        cls._instances.append(wr)

    @classmethod
    def instances(cls):
        """
        Get all currently defined instances of this instrument class.

        You can use this to get the objects back if you lose track of them,
        and it's also used by the test system to find objects to test against.

        Returns:
            List[Instrument]]
        """
        if getattr(cls, '_type', None) is not cls:
            # only instances of a superclass - we want instances of this
            # exact class only
            return []
        return [wr() for wr in getattr(cls, '_instances', []) if wr()]

    @classmethod
    def remove_instance(cls, instance):
        """
        Remove a particular instance from the record.

        Args:
            instance (Union[Instrument])
        """
        wr = weakref.ref(instance)
        if wr in cls._instances:
            cls._instances.remove(wr)

        # remove from all_instruments too, but don't depend on the
        # name to do it, in case name has changed or been deleted
        all_ins = cls._all_instruments
        for name, ref in list(all_ins.items()):
            if ref is wr:
                del all_ins[name]

    @classmethod
    def find_instrument(cls, name, instrument_class=None):
        """
        Find an existing instrument by name.

        Args:
            name (str)
            instrument_class (Optional[class]): The type of instrument
                you are looking for.

        Returns:
            Union[Instrument]

        Raises:
            KeyError: if no instrument of that name was found, or if its
                reference is invalid (dead).
            TypeError: if a specific class was requested but a different
                type was found
        """
        ins = cls._all_instruments[name]()

        if ins is None:
            del cls._all_instruments[name]
            raise KeyError('Instrument {} has been removed'.format(name))

        if instrument_class is not None:
            if not isinstance(ins, instrument_class):
                raise TypeError(
                    'Instrument {} is {} but {} was requested'.format(
                        name, type(ins), instrument_class))

        return ins

    # `write_raw` and `ask_raw` are the interface to hardware                #
    # `write` and `ask` are standard wrappers to help with error reporting   #
    #

    def write(self, cmd):
        """
        Write a command string with NO response to the hardware.

        Subclasses that transform ``cmd`` should override this method, and in
        it call ``super().write(new_cmd)``. Subclasses that define a new
        hardware communication should instead override ``write_raw``.

        Args:
            cmd (str): the string to send to the instrument

        Raises:
            Exception: wraps any underlying exception with extra context,
                including the command and the instrument.
        """
        try:
            self.write_raw(cmd)
        except Exception as e:
            e.args = e.args + ('writing ' + repr(cmd) + ' to ' + repr(self),)
            raise e

    def write_raw(self, cmd):
        """
        Low level method to write a command string to the hardware.

        Subclasses that define a new hardware communication should override
        this method. Subclasses that transform ``cmd`` should instead
        override ``write``.

        Args:
            cmd (str): the string to send to the instrument
        """
        raise NotImplementedError(
            'Instrument {} has not defined a write method'.format(
                type(self).__name__))

    def ask(self, cmd):
        """
        Write a command string to the hardware and return a response.

        Subclasses that transform ``cmd`` should override this method, and in
        it call ``super().ask(new_cmd)``. Subclasses that define a new
        hardware communication should instead override ``ask_raw``.

        Args:
            cmd (str): the string to send to the instrument

        Returns:
            response (str, normally)

        Raises:
            Exception: wraps any underlying exception with extra context,
                including the command and the instrument.
        """
        try:
            return self.ask_raw(cmd)
        except Exception as e:
            e.args = e.args + ('asking ' + repr(cmd) + ' to ' + repr(self),)
            raise e

    def ask_raw(self, cmd):
        """
        Low level method to write to the hardware and return a response.

        Subclasses that define a new hardware communication should override
        this method. Subclasses that transform ``cmd`` should instead
        override ``ask``.

        Args:
            cmd (str): the string to send to the instrument
        """
        raise NotImplementedError(
            'Instrument {} has not defined an ask method'.format(
                type(self).__name__))<|MERGE_RESOLUTION|>--- conflicted
+++ resolved
@@ -33,13 +33,9 @@
 
         functions (Dict[Function]): All the functions supported by this
             instrument. Usually populated via ``add_function``
-<<<<<<< HEAD
-=======
-
         submodules (Dict[Metadatable]): All the submodules of this instrument
             such as channel lists or logical groupings of parameters.
             Usually populated via ``add_submodule``
->>>>>>> eeae0b39
     """
     def __init__(self, name, **kwargs):
         self.name = str(name)
